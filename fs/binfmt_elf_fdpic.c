--- conflicted
+++ resolved
@@ -35,11 +35,7 @@
 #include <linux/elf-fdpic.h>
 #include <linux/elfcore.h>
 #include <linux/coredump.h>
-<<<<<<< HEAD
-#include <linux/dax.h>
-=======
 #include <linux/backing-dev.h>
->>>>>>> 8f5f76a3
 
 #include <asm/uaccess.h>
 #include <asm/param.h>
@@ -351,16 +347,8 @@
 	/* there's now no turning back... the old userspace image is dead,
 	 * defunct, deceased, etc.
 	 */
-<<<<<<< HEAD
-	if (elf_check_fdpic(&exec_params.hdr))
-		set_personality(PER_LINUX_FDPIC);
-	else
-		set_personality(PER_LINUX);
-	if (elf_read_implies_exec(&exec_params.hdr, executable_stack))
-=======
 	set_personality(PER_LINUX_FDPIC);
 	if (elf_read_implies_exec(exec_params.hdr, executable_stack))
->>>>>>> 8f5f76a3
 		current->personality |= READ_IMPLIES_EXEC;
 
 	setup_new_exec(bprm);
