/*
 * INET		An implementation of the TCP/IP protocol suite for the LINUX
 *		operating system.  INET is implemented using the  BSD Socket
 *		interface as the means of communication with the user level.
 *
 *		Routing netlink socket interface: protocol independent part.
 *
 * Authors:	Alexey Kuznetsov, <kuznet@ms2.inr.ac.ru>
 *
 *		This program is free software; you can redistribute it and/or
 *		modify it under the terms of the GNU General Public License
 *		as published by the Free Software Foundation; either version
 *		2 of the License, or (at your option) any later version.
 *
 *	Fixes:
 *	Vitaly E. Lavrov		RTA_OK arithmetics was wrong.
 */

#include <linux/errno.h>
#include <linux/module.h>
#include <linux/types.h>
#include <linux/socket.h>
#include <linux/kernel.h>
#include <linux/timer.h>
#include <linux/string.h>
#include <linux/sockios.h>
#include <linux/net.h>
#include <linux/fcntl.h>
#include <linux/mm.h>
#include <linux/slab.h>
#include <linux/interrupt.h>
#include <linux/capability.h>
#include <linux/skbuff.h>
#include <linux/init.h>
#include <linux/security.h>
#include <linux/mutex.h>
#include <linux/if_addr.h>
#include <linux/if_bridge.h>
#include <linux/if_vlan.h>
#include <linux/pci.h>
#include <linux/etherdevice.h>

#include <asm/uaccess.h>

#include <linux/inet.h>
#include <linux/netdevice.h>
#include <net/switchdev.h>
#include <net/ip.h>
#include <net/protocol.h>
#include <net/arp.h>
#include <net/route.h>
#include <net/udp.h>
#include <net/tcp.h>
#include <net/sock.h>
#include <net/pkt_sched.h>
#include <net/fib_rules.h>
#include <net/rtnetlink.h>
#include <net/net_namespace.h>

struct rtnl_link {
	rtnl_doit_func		doit;
	rtnl_dumpit_func	dumpit;
	rtnl_calcit_func 	calcit;
};

static DEFINE_MUTEX(rtnl_mutex);

void rtnl_lock(void)
{
	mutex_lock(&rtnl_mutex);
}
EXPORT_SYMBOL(rtnl_lock);

void __rtnl_unlock(void)
{
	mutex_unlock(&rtnl_mutex);
}

void rtnl_unlock(void)
{
	/* This fellow will unlock it for us. */
	netdev_run_todo();
}
EXPORT_SYMBOL(rtnl_unlock);

int rtnl_trylock(void)
{
	return mutex_trylock(&rtnl_mutex);
}
EXPORT_SYMBOL(rtnl_trylock);

int rtnl_is_locked(void)
{
	return mutex_is_locked(&rtnl_mutex);
}
EXPORT_SYMBOL(rtnl_is_locked);

#ifdef CONFIG_PROVE_LOCKING
int lockdep_rtnl_is_held(void)
{
	return lockdep_is_held(&rtnl_mutex);
}
EXPORT_SYMBOL(lockdep_rtnl_is_held);
#endif /* #ifdef CONFIG_PROVE_LOCKING */

static struct rtnl_link *rtnl_msg_handlers[RTNL_FAMILY_MAX + 1];

static inline int rtm_msgindex(int msgtype)
{
	int msgindex = msgtype - RTM_BASE;

	/*
	 * msgindex < 0 implies someone tried to register a netlink
	 * control code. msgindex >= RTM_NR_MSGTYPES may indicate that
	 * the message type has not been added to linux/rtnetlink.h
	 */
	BUG_ON(msgindex < 0 || msgindex >= RTM_NR_MSGTYPES);

	return msgindex;
}

static rtnl_doit_func rtnl_get_doit(int protocol, int msgindex)
{
	struct rtnl_link *tab;

	if (protocol <= RTNL_FAMILY_MAX)
		tab = rtnl_msg_handlers[protocol];
	else
		tab = NULL;

	if (tab == NULL || tab[msgindex].doit == NULL)
		tab = rtnl_msg_handlers[PF_UNSPEC];

	return tab[msgindex].doit;
}

static rtnl_dumpit_func rtnl_get_dumpit(int protocol, int msgindex)
{
	struct rtnl_link *tab;

	if (protocol <= RTNL_FAMILY_MAX)
		tab = rtnl_msg_handlers[protocol];
	else
		tab = NULL;

	if (tab == NULL || tab[msgindex].dumpit == NULL)
		tab = rtnl_msg_handlers[PF_UNSPEC];

	return tab[msgindex].dumpit;
}

static rtnl_calcit_func rtnl_get_calcit(int protocol, int msgindex)
{
	struct rtnl_link *tab;

	if (protocol <= RTNL_FAMILY_MAX)
		tab = rtnl_msg_handlers[protocol];
	else
		tab = NULL;

	if (tab == NULL || tab[msgindex].calcit == NULL)
		tab = rtnl_msg_handlers[PF_UNSPEC];

	return tab[msgindex].calcit;
}

/**
 * __rtnl_register - Register a rtnetlink message type
 * @protocol: Protocol family or PF_UNSPEC
 * @msgtype: rtnetlink message type
 * @doit: Function pointer called for each request message
 * @dumpit: Function pointer called for each dump request (NLM_F_DUMP) message
 * @calcit: Function pointer to calc size of dump message
 *
 * Registers the specified function pointers (at least one of them has
 * to be non-NULL) to be called whenever a request message for the
 * specified protocol family and message type is received.
 *
 * The special protocol family PF_UNSPEC may be used to define fallback
 * function pointers for the case when no entry for the specific protocol
 * family exists.
 *
 * Returns 0 on success or a negative error code.
 */
int __rtnl_register(int protocol, int msgtype,
		    rtnl_doit_func doit, rtnl_dumpit_func dumpit,
		    rtnl_calcit_func calcit)
{
	struct rtnl_link *tab;
	int msgindex;

	BUG_ON(protocol < 0 || protocol > RTNL_FAMILY_MAX);
	msgindex = rtm_msgindex(msgtype);

	tab = rtnl_msg_handlers[protocol];
	if (tab == NULL) {
		tab = kcalloc(RTM_NR_MSGTYPES, sizeof(*tab), GFP_KERNEL);
		if (tab == NULL)
			return -ENOBUFS;

		rtnl_msg_handlers[protocol] = tab;
	}

	if (doit)
		tab[msgindex].doit = doit;

	if (dumpit)
		tab[msgindex].dumpit = dumpit;

	if (calcit)
		tab[msgindex].calcit = calcit;

	return 0;
}
EXPORT_SYMBOL_GPL(__rtnl_register);

/**
 * rtnl_register - Register a rtnetlink message type
 *
 * Identical to __rtnl_register() but panics on failure. This is useful
 * as failure of this function is very unlikely, it can only happen due
 * to lack of memory when allocating the chain to store all message
 * handlers for a protocol. Meant for use in init functions where lack
 * of memory implies no sense in continuing.
 */
void rtnl_register(int protocol, int msgtype,
		   rtnl_doit_func doit, rtnl_dumpit_func dumpit,
		   rtnl_calcit_func calcit)
{
	if (__rtnl_register(protocol, msgtype, doit, dumpit, calcit) < 0)
		panic("Unable to register rtnetlink message handler, "
		      "protocol = %d, message type = %d\n",
		      protocol, msgtype);
}
EXPORT_SYMBOL_GPL(rtnl_register);

/**
 * rtnl_unregister - Unregister a rtnetlink message type
 * @protocol: Protocol family or PF_UNSPEC
 * @msgtype: rtnetlink message type
 *
 * Returns 0 on success or a negative error code.
 */
int rtnl_unregister(int protocol, int msgtype)
{
	int msgindex;

	BUG_ON(protocol < 0 || protocol > RTNL_FAMILY_MAX);
	msgindex = rtm_msgindex(msgtype);

	if (rtnl_msg_handlers[protocol] == NULL)
		return -ENOENT;

	rtnl_msg_handlers[protocol][msgindex].doit = NULL;
	rtnl_msg_handlers[protocol][msgindex].dumpit = NULL;

	return 0;
}
EXPORT_SYMBOL_GPL(rtnl_unregister);

/**
 * rtnl_unregister_all - Unregister all rtnetlink message type of a protocol
 * @protocol : Protocol family or PF_UNSPEC
 *
 * Identical to calling rtnl_unregster() for all registered message types
 * of a certain protocol family.
 */
void rtnl_unregister_all(int protocol)
{
	BUG_ON(protocol < 0 || protocol > RTNL_FAMILY_MAX);

	kfree(rtnl_msg_handlers[protocol]);
	rtnl_msg_handlers[protocol] = NULL;
}
EXPORT_SYMBOL_GPL(rtnl_unregister_all);

static LIST_HEAD(link_ops);

static const struct rtnl_link_ops *rtnl_link_ops_get(const char *kind)
{
	const struct rtnl_link_ops *ops;

	list_for_each_entry(ops, &link_ops, list) {
		if (!strcmp(ops->kind, kind))
			return ops;
	}
	return NULL;
}

/**
 * __rtnl_link_register - Register rtnl_link_ops with rtnetlink.
 * @ops: struct rtnl_link_ops * to register
 *
 * The caller must hold the rtnl_mutex. This function should be used
 * by drivers that create devices during module initialization. It
 * must be called before registering the devices.
 *
 * Returns 0 on success or a negative error code.
 */
int __rtnl_link_register(struct rtnl_link_ops *ops)
{
	if (rtnl_link_ops_get(ops->kind))
		return -EEXIST;

	/* The check for setup is here because if ops
	 * does not have that filled up, it is not possible
	 * to use the ops for creating device. So do not
	 * fill up dellink as well. That disables rtnl_dellink.
	 */
	if (ops->setup && !ops->dellink)
		ops->dellink = unregister_netdevice_queue;

	list_add_tail(&ops->list, &link_ops);
	return 0;
}
EXPORT_SYMBOL_GPL(__rtnl_link_register);

/**
 * rtnl_link_register - Register rtnl_link_ops with rtnetlink.
 * @ops: struct rtnl_link_ops * to register
 *
 * Returns 0 on success or a negative error code.
 */
int rtnl_link_register(struct rtnl_link_ops *ops)
{
	int err;

	rtnl_lock();
	err = __rtnl_link_register(ops);
	rtnl_unlock();
	return err;
}
EXPORT_SYMBOL_GPL(rtnl_link_register);

static void __rtnl_kill_links(struct net *net, struct rtnl_link_ops *ops)
{
	struct net_device *dev;
	LIST_HEAD(list_kill);

	for_each_netdev(net, dev) {
		if (dev->rtnl_link_ops == ops)
			ops->dellink(dev, &list_kill);
	}
	unregister_netdevice_many(&list_kill);
}

/**
 * __rtnl_link_unregister - Unregister rtnl_link_ops from rtnetlink.
 * @ops: struct rtnl_link_ops * to unregister
 *
 * The caller must hold the rtnl_mutex.
 */
void __rtnl_link_unregister(struct rtnl_link_ops *ops)
{
	struct net *net;

	for_each_net(net) {
		__rtnl_kill_links(net, ops);
	}
	list_del(&ops->list);
}
EXPORT_SYMBOL_GPL(__rtnl_link_unregister);

/* Return with the rtnl_lock held when there are no network
 * devices unregistering in any network namespace.
 */
static void rtnl_lock_unregistering_all(void)
{
	struct net *net;
	bool unregistering;
	DEFINE_WAIT_FUNC(wait, woken_wake_function);

	add_wait_queue(&netdev_unregistering_wq, &wait);
	for (;;) {
		unregistering = false;
		rtnl_lock();
		for_each_net(net) {
			if (net->dev_unreg_count > 0) {
				unregistering = true;
				break;
			}
		}
		if (!unregistering)
			break;
		__rtnl_unlock();

		wait_woken(&wait, TASK_UNINTERRUPTIBLE, MAX_SCHEDULE_TIMEOUT);
	}
	remove_wait_queue(&netdev_unregistering_wq, &wait);
}

/**
 * rtnl_link_unregister - Unregister rtnl_link_ops from rtnetlink.
 * @ops: struct rtnl_link_ops * to unregister
 */
void rtnl_link_unregister(struct rtnl_link_ops *ops)
{
	/* Close the race with cleanup_net() */
	mutex_lock(&net_mutex);
	rtnl_lock_unregistering_all();
	__rtnl_link_unregister(ops);
	rtnl_unlock();
	mutex_unlock(&net_mutex);
}
EXPORT_SYMBOL_GPL(rtnl_link_unregister);

static size_t rtnl_link_get_slave_info_data_size(const struct net_device *dev)
{
	struct net_device *master_dev;
	const struct rtnl_link_ops *ops;

	master_dev = netdev_master_upper_dev_get((struct net_device *) dev);
	if (!master_dev)
		return 0;
	ops = master_dev->rtnl_link_ops;
	if (!ops || !ops->get_slave_size)
		return 0;
	/* IFLA_INFO_SLAVE_DATA + nested data */
	return nla_total_size(sizeof(struct nlattr)) +
	       ops->get_slave_size(master_dev, dev);
}

static size_t rtnl_link_get_size(const struct net_device *dev)
{
	const struct rtnl_link_ops *ops = dev->rtnl_link_ops;
	size_t size;

	if (!ops)
		return 0;

	size = nla_total_size(sizeof(struct nlattr)) + /* IFLA_LINKINFO */
	       nla_total_size(strlen(ops->kind) + 1);  /* IFLA_INFO_KIND */

	if (ops->get_size)
		/* IFLA_INFO_DATA + nested data */
		size += nla_total_size(sizeof(struct nlattr)) +
			ops->get_size(dev);

	if (ops->get_xstats_size)
		/* IFLA_INFO_XSTATS */
		size += nla_total_size(ops->get_xstats_size(dev));

	size += rtnl_link_get_slave_info_data_size(dev);

	return size;
}

static LIST_HEAD(rtnl_af_ops);

static const struct rtnl_af_ops *rtnl_af_lookup(const int family)
{
	const struct rtnl_af_ops *ops;

	list_for_each_entry(ops, &rtnl_af_ops, list) {
		if (ops->family == family)
			return ops;
	}

	return NULL;
}

/**
 * rtnl_af_register - Register rtnl_af_ops with rtnetlink.
 * @ops: struct rtnl_af_ops * to register
 *
 * Returns 0 on success or a negative error code.
 */
void rtnl_af_register(struct rtnl_af_ops *ops)
{
	rtnl_lock();
	list_add_tail(&ops->list, &rtnl_af_ops);
	rtnl_unlock();
}
EXPORT_SYMBOL_GPL(rtnl_af_register);

/**
 * __rtnl_af_unregister - Unregister rtnl_af_ops from rtnetlink.
 * @ops: struct rtnl_af_ops * to unregister
 *
 * The caller must hold the rtnl_mutex.
 */
void __rtnl_af_unregister(struct rtnl_af_ops *ops)
{
	list_del(&ops->list);
}
EXPORT_SYMBOL_GPL(__rtnl_af_unregister);

/**
 * rtnl_af_unregister - Unregister rtnl_af_ops from rtnetlink.
 * @ops: struct rtnl_af_ops * to unregister
 */
void rtnl_af_unregister(struct rtnl_af_ops *ops)
{
	rtnl_lock();
	__rtnl_af_unregister(ops);
	rtnl_unlock();
}
EXPORT_SYMBOL_GPL(rtnl_af_unregister);

static size_t rtnl_link_get_af_size(const struct net_device *dev)
{
	struct rtnl_af_ops *af_ops;
	size_t size;

	/* IFLA_AF_SPEC */
	size = nla_total_size(sizeof(struct nlattr));

	list_for_each_entry(af_ops, &rtnl_af_ops, list) {
		if (af_ops->get_link_af_size) {
			/* AF_* + nested data */
			size += nla_total_size(sizeof(struct nlattr)) +
				af_ops->get_link_af_size(dev);
		}
	}

	return size;
}

static bool rtnl_have_link_slave_info(const struct net_device *dev)
{
	struct net_device *master_dev;

	master_dev = netdev_master_upper_dev_get((struct net_device *) dev);
	if (master_dev && master_dev->rtnl_link_ops)
		return true;
	return false;
}

static int rtnl_link_slave_info_fill(struct sk_buff *skb,
				     const struct net_device *dev)
{
	struct net_device *master_dev;
	const struct rtnl_link_ops *ops;
	struct nlattr *slave_data;
	int err;

	master_dev = netdev_master_upper_dev_get((struct net_device *) dev);
	if (!master_dev)
		return 0;
	ops = master_dev->rtnl_link_ops;
	if (!ops)
		return 0;
	if (nla_put_string(skb, IFLA_INFO_SLAVE_KIND, ops->kind) < 0)
		return -EMSGSIZE;
	if (ops->fill_slave_info) {
		slave_data = nla_nest_start(skb, IFLA_INFO_SLAVE_DATA);
		if (!slave_data)
			return -EMSGSIZE;
		err = ops->fill_slave_info(skb, master_dev, dev);
		if (err < 0)
			goto err_cancel_slave_data;
		nla_nest_end(skb, slave_data);
	}
	return 0;

err_cancel_slave_data:
	nla_nest_cancel(skb, slave_data);
	return err;
}

static int rtnl_link_info_fill(struct sk_buff *skb,
			       const struct net_device *dev)
{
	const struct rtnl_link_ops *ops = dev->rtnl_link_ops;
	struct nlattr *data;
	int err;

	if (!ops)
		return 0;
	if (nla_put_string(skb, IFLA_INFO_KIND, ops->kind) < 0)
		return -EMSGSIZE;
	if (ops->fill_xstats) {
		err = ops->fill_xstats(skb, dev);
		if (err < 0)
			return err;
	}
	if (ops->fill_info) {
		data = nla_nest_start(skb, IFLA_INFO_DATA);
		if (data == NULL)
			return -EMSGSIZE;
		err = ops->fill_info(skb, dev);
		if (err < 0)
			goto err_cancel_data;
		nla_nest_end(skb, data);
	}
	return 0;

err_cancel_data:
	nla_nest_cancel(skb, data);
	return err;
}

static int rtnl_link_fill(struct sk_buff *skb, const struct net_device *dev)
{
	struct nlattr *linkinfo;
	int err = -EMSGSIZE;

	linkinfo = nla_nest_start(skb, IFLA_LINKINFO);
	if (linkinfo == NULL)
		goto out;

	err = rtnl_link_info_fill(skb, dev);
	if (err < 0)
		goto err_cancel_link;

	err = rtnl_link_slave_info_fill(skb, dev);
	if (err < 0)
		goto err_cancel_link;

	nla_nest_end(skb, linkinfo);
	return 0;

err_cancel_link:
	nla_nest_cancel(skb, linkinfo);
out:
	return err;
}

int rtnetlink_send(struct sk_buff *skb, struct net *net, u32 pid, unsigned int group, int echo)
{
	struct sock *rtnl = net->rtnl;
	int err = 0;

	NETLINK_CB(skb).dst_group = group;
	if (echo)
		atomic_inc(&skb->users);
	netlink_broadcast(rtnl, skb, pid, group, GFP_KERNEL);
	if (echo)
		err = netlink_unicast(rtnl, skb, pid, MSG_DONTWAIT);
	return err;
}

int rtnl_unicast(struct sk_buff *skb, struct net *net, u32 pid)
{
	struct sock *rtnl = net->rtnl;

	return nlmsg_unicast(rtnl, skb, pid);
}
EXPORT_SYMBOL(rtnl_unicast);

void rtnl_notify(struct sk_buff *skb, struct net *net, u32 pid, u32 group,
		 struct nlmsghdr *nlh, gfp_t flags)
{
	struct sock *rtnl = net->rtnl;
	int report = 0;

	if (nlh)
		report = nlmsg_report(nlh);

	nlmsg_notify(rtnl, skb, pid, group, report, flags);
}
EXPORT_SYMBOL(rtnl_notify);

void rtnl_set_sk_err(struct net *net, u32 group, int error)
{
	struct sock *rtnl = net->rtnl;

	netlink_set_err(rtnl, 0, group, error);
}
EXPORT_SYMBOL(rtnl_set_sk_err);

int rtnetlink_put_metrics(struct sk_buff *skb, u32 *metrics)
{
	struct nlattr *mx;
	int i, valid = 0;

	mx = nla_nest_start(skb, RTA_METRICS);
	if (mx == NULL)
		return -ENOBUFS;

	for (i = 0; i < RTAX_MAX; i++) {
		if (metrics[i]) {
			if (i == RTAX_CC_ALGO - 1) {
				char tmp[TCP_CA_NAME_MAX], *name;

				name = tcp_ca_get_name_by_key(metrics[i], tmp);
				if (!name)
					continue;
				if (nla_put_string(skb, i + 1, name))
					goto nla_put_failure;
			} else {
				if (nla_put_u32(skb, i + 1, metrics[i]))
					goto nla_put_failure;
			}
			valid++;
		}
	}

	if (!valid) {
		nla_nest_cancel(skb, mx);
		return 0;
	}

	return nla_nest_end(skb, mx);

nla_put_failure:
	nla_nest_cancel(skb, mx);
	return -EMSGSIZE;
}
EXPORT_SYMBOL(rtnetlink_put_metrics);

int rtnl_put_cacheinfo(struct sk_buff *skb, struct dst_entry *dst, u32 id,
		       long expires, u32 error)
{
	struct rta_cacheinfo ci = {
		.rta_lastuse = jiffies_delta_to_clock_t(jiffies - dst->lastuse),
		.rta_used = dst->__use,
		.rta_clntref = atomic_read(&(dst->__refcnt)),
		.rta_error = error,
		.rta_id =  id,
	};

	if (expires) {
		unsigned long clock;

		clock = jiffies_to_clock_t(abs(expires));
		clock = min_t(unsigned long, clock, INT_MAX);
		ci.rta_expires = (expires > 0) ? clock : -clock;
	}
	return nla_put(skb, RTA_CACHEINFO, sizeof(ci), &ci);
}
EXPORT_SYMBOL_GPL(rtnl_put_cacheinfo);

static void set_operstate(struct net_device *dev, unsigned char transition)
{
	unsigned char operstate = dev->operstate;

	switch (transition) {
	case IF_OPER_UP:
		if ((operstate == IF_OPER_DORMANT ||
		     operstate == IF_OPER_UNKNOWN) &&
		    !netif_dormant(dev))
			operstate = IF_OPER_UP;
		break;

	case IF_OPER_DORMANT:
		if (operstate == IF_OPER_UP ||
		    operstate == IF_OPER_UNKNOWN)
			operstate = IF_OPER_DORMANT;
		break;
	}

	if (dev->operstate != operstate) {
		write_lock_bh(&dev_base_lock);
		dev->operstate = operstate;
		write_unlock_bh(&dev_base_lock);
		netdev_state_change(dev);
	}
}

static unsigned int rtnl_dev_get_flags(const struct net_device *dev)
{
	return (dev->flags & ~(IFF_PROMISC | IFF_ALLMULTI)) |
	       (dev->gflags & (IFF_PROMISC | IFF_ALLMULTI));
}

static unsigned int rtnl_dev_combine_flags(const struct net_device *dev,
					   const struct ifinfomsg *ifm)
{
	unsigned int flags = ifm->ifi_flags;

	/* bugwards compatibility: ifi_change == 0 is treated as ~0 */
	if (ifm->ifi_change)
		flags = (flags & ifm->ifi_change) |
			(rtnl_dev_get_flags(dev) & ~ifm->ifi_change);

	return flags;
}

static void copy_rtnl_link_stats(struct rtnl_link_stats *a,
				 const struct rtnl_link_stats64 *b)
{
	a->rx_packets = b->rx_packets;
	a->tx_packets = b->tx_packets;
	a->rx_bytes = b->rx_bytes;
	a->tx_bytes = b->tx_bytes;
	a->rx_errors = b->rx_errors;
	a->tx_errors = b->tx_errors;
	a->rx_dropped = b->rx_dropped;
	a->tx_dropped = b->tx_dropped;

	a->multicast = b->multicast;
	a->collisions = b->collisions;

	a->rx_length_errors = b->rx_length_errors;
	a->rx_over_errors = b->rx_over_errors;
	a->rx_crc_errors = b->rx_crc_errors;
	a->rx_frame_errors = b->rx_frame_errors;
	a->rx_fifo_errors = b->rx_fifo_errors;
	a->rx_missed_errors = b->rx_missed_errors;

	a->tx_aborted_errors = b->tx_aborted_errors;
	a->tx_carrier_errors = b->tx_carrier_errors;
	a->tx_fifo_errors = b->tx_fifo_errors;
	a->tx_heartbeat_errors = b->tx_heartbeat_errors;
	a->tx_window_errors = b->tx_window_errors;

	a->rx_compressed = b->rx_compressed;
	a->tx_compressed = b->tx_compressed;
}

static void copy_rtnl_link_stats64(void *v, const struct rtnl_link_stats64 *b)
{
	memcpy(v, b, sizeof(*b));
}

/* All VF info */
static inline int rtnl_vfinfo_size(const struct net_device *dev,
				   u32 ext_filter_mask)
{
	if (dev->dev.parent && dev_is_pci(dev->dev.parent) &&
	    (ext_filter_mask & RTEXT_FILTER_VF)) {
		int num_vfs = dev_num_vf(dev->dev.parent);
		size_t size = nla_total_size(sizeof(struct nlattr));
		size += nla_total_size(num_vfs * sizeof(struct nlattr));
		size += num_vfs *
			(nla_total_size(sizeof(struct ifla_vf_mac)) +
			 nla_total_size(sizeof(struct ifla_vf_vlan)) +
			 nla_total_size(sizeof(struct ifla_vf_spoofchk)) +
			 nla_total_size(sizeof(struct ifla_vf_rate)) +
			 nla_total_size(sizeof(struct ifla_vf_link_state)));
		return size;
	} else
		return 0;
}

static size_t rtnl_port_size(const struct net_device *dev,
			     u32 ext_filter_mask)
{
	size_t port_size = nla_total_size(4)		/* PORT_VF */
		+ nla_total_size(PORT_PROFILE_MAX)	/* PORT_PROFILE */
		+ nla_total_size(sizeof(struct ifla_port_vsi))
							/* PORT_VSI_TYPE */
		+ nla_total_size(PORT_UUID_MAX)		/* PORT_INSTANCE_UUID */
		+ nla_total_size(PORT_UUID_MAX)		/* PORT_HOST_UUID */
		+ nla_total_size(1)			/* PROT_VDP_REQUEST */
		+ nla_total_size(2);			/* PORT_VDP_RESPONSE */
	size_t vf_ports_size = nla_total_size(sizeof(struct nlattr));
	size_t vf_port_size = nla_total_size(sizeof(struct nlattr))
		+ port_size;
	size_t port_self_size = nla_total_size(sizeof(struct nlattr))
		+ port_size;

	if (!dev->netdev_ops->ndo_get_vf_port || !dev->dev.parent ||
	    !(ext_filter_mask & RTEXT_FILTER_VF))
		return 0;
	if (dev_num_vf(dev->dev.parent))
		return port_self_size + vf_ports_size +
			vf_port_size * dev_num_vf(dev->dev.parent);
	else
		return port_self_size;
}

static noinline size_t if_nlmsg_size(const struct net_device *dev,
				     u32 ext_filter_mask)
{
	return NLMSG_ALIGN(sizeof(struct ifinfomsg))
	       + nla_total_size(IFNAMSIZ) /* IFLA_IFNAME */
	       + nla_total_size(IFALIASZ) /* IFLA_IFALIAS */
	       + nla_total_size(IFNAMSIZ) /* IFLA_QDISC */
	       + nla_total_size(sizeof(struct rtnl_link_ifmap))
	       + nla_total_size(sizeof(struct rtnl_link_stats))
	       + nla_total_size(sizeof(struct rtnl_link_stats64))
	       + nla_total_size(MAX_ADDR_LEN) /* IFLA_ADDRESS */
	       + nla_total_size(MAX_ADDR_LEN) /* IFLA_BROADCAST */
	       + nla_total_size(4) /* IFLA_TXQLEN */
	       + nla_total_size(4) /* IFLA_WEIGHT */
	       + nla_total_size(4) /* IFLA_MTU */
	       + nla_total_size(4) /* IFLA_LINK */
	       + nla_total_size(4) /* IFLA_MASTER */
	       + nla_total_size(1) /* IFLA_CARRIER */
	       + nla_total_size(4) /* IFLA_PROMISCUITY */
	       + nla_total_size(4) /* IFLA_NUM_TX_QUEUES */
	       + nla_total_size(4) /* IFLA_NUM_RX_QUEUES */
	       + nla_total_size(1) /* IFLA_OPERSTATE */
	       + nla_total_size(1) /* IFLA_LINKMODE */
	       + nla_total_size(4) /* IFLA_CARRIER_CHANGES */
	       + nla_total_size(4) /* IFLA_LINK_NETNSID */
	       + nla_total_size(ext_filter_mask
			        & RTEXT_FILTER_VF ? 4 : 0) /* IFLA_NUM_VF */
	       + rtnl_vfinfo_size(dev, ext_filter_mask) /* IFLA_VFINFO_LIST */
	       + rtnl_port_size(dev, ext_filter_mask) /* IFLA_VF_PORTS + IFLA_PORT_SELF */
	       + rtnl_link_get_size(dev) /* IFLA_LINKINFO */
	       + rtnl_link_get_af_size(dev) /* IFLA_AF_SPEC */
	       + nla_total_size(MAX_PHYS_ITEM_ID_LEN) /* IFLA_PHYS_PORT_ID */
	       + nla_total_size(MAX_PHYS_ITEM_ID_LEN); /* IFLA_PHYS_SWITCH_ID */
}

static int rtnl_vf_ports_fill(struct sk_buff *skb, struct net_device *dev)
{
	struct nlattr *vf_ports;
	struct nlattr *vf_port;
	int vf;
	int err;

	vf_ports = nla_nest_start(skb, IFLA_VF_PORTS);
	if (!vf_ports)
		return -EMSGSIZE;

	for (vf = 0; vf < dev_num_vf(dev->dev.parent); vf++) {
		vf_port = nla_nest_start(skb, IFLA_VF_PORT);
		if (!vf_port)
			goto nla_put_failure;
		if (nla_put_u32(skb, IFLA_PORT_VF, vf))
			goto nla_put_failure;
		err = dev->netdev_ops->ndo_get_vf_port(dev, vf, skb);
		if (err == -EMSGSIZE)
			goto nla_put_failure;
		if (err) {
			nla_nest_cancel(skb, vf_port);
			continue;
		}
		nla_nest_end(skb, vf_port);
	}

	nla_nest_end(skb, vf_ports);

	return 0;

nla_put_failure:
	nla_nest_cancel(skb, vf_ports);
	return -EMSGSIZE;
}

static int rtnl_port_self_fill(struct sk_buff *skb, struct net_device *dev)
{
	struct nlattr *port_self;
	int err;

	port_self = nla_nest_start(skb, IFLA_PORT_SELF);
	if (!port_self)
		return -EMSGSIZE;

	err = dev->netdev_ops->ndo_get_vf_port(dev, PORT_SELF_VF, skb);
	if (err) {
		nla_nest_cancel(skb, port_self);
		return (err == -EMSGSIZE) ? err : 0;
	}

	nla_nest_end(skb, port_self);

	return 0;
}

static int rtnl_port_fill(struct sk_buff *skb, struct net_device *dev,
			  u32 ext_filter_mask)
{
	int err;

	if (!dev->netdev_ops->ndo_get_vf_port || !dev->dev.parent ||
	    !(ext_filter_mask & RTEXT_FILTER_VF))
		return 0;

	err = rtnl_port_self_fill(skb, dev);
	if (err)
		return err;

	if (dev_num_vf(dev->dev.parent)) {
		err = rtnl_vf_ports_fill(skb, dev);
		if (err)
			return err;
	}

	return 0;
}

static int rtnl_phys_port_id_fill(struct sk_buff *skb, struct net_device *dev)
{
	int err;
	struct netdev_phys_item_id ppid;

	err = dev_get_phys_port_id(dev, &ppid);
	if (err) {
		if (err == -EOPNOTSUPP)
			return 0;
		return err;
	}

	if (nla_put(skb, IFLA_PHYS_PORT_ID, ppid.id_len, ppid.id))
		return -EMSGSIZE;

	return 0;
}

static int rtnl_phys_switch_id_fill(struct sk_buff *skb, struct net_device *dev)
{
	int err;
	struct netdev_phys_item_id psid;

	err = netdev_switch_parent_id_get(dev, &psid);
	if (err) {
		if (err == -EOPNOTSUPP)
			return 0;
		return err;
	}

	if (nla_put(skb, IFLA_PHYS_SWITCH_ID, psid.id_len, psid.id))
		return -EMSGSIZE;

	return 0;
}

static int rtnl_fill_ifinfo(struct sk_buff *skb, struct net_device *dev,
			    int type, u32 pid, u32 seq, u32 change,
			    unsigned int flags, u32 ext_filter_mask)
{
	struct ifinfomsg *ifm;
	struct nlmsghdr *nlh;
	struct rtnl_link_stats64 temp;
	const struct rtnl_link_stats64 *stats;
	struct nlattr *attr, *af_spec;
	struct rtnl_af_ops *af_ops;
	struct net_device *upper_dev = netdev_master_upper_dev_get(dev);

	ASSERT_RTNL();
	nlh = nlmsg_put(skb, pid, seq, type, sizeof(*ifm), flags);
	if (nlh == NULL)
		return -EMSGSIZE;

	ifm = nlmsg_data(nlh);
	ifm->ifi_family = AF_UNSPEC;
	ifm->__ifi_pad = 0;
	ifm->ifi_type = dev->type;
	ifm->ifi_index = dev->ifindex;
	ifm->ifi_flags = dev_get_flags(dev);
	ifm->ifi_change = change;

	if (nla_put_string(skb, IFLA_IFNAME, dev->name) ||
	    nla_put_u32(skb, IFLA_TXQLEN, dev->tx_queue_len) ||
	    nla_put_u8(skb, IFLA_OPERSTATE,
		       netif_running(dev) ? dev->operstate : IF_OPER_DOWN) ||
	    nla_put_u8(skb, IFLA_LINKMODE, dev->link_mode) ||
	    nla_put_u32(skb, IFLA_MTU, dev->mtu) ||
	    nla_put_u32(skb, IFLA_GROUP, dev->group) ||
	    nla_put_u32(skb, IFLA_PROMISCUITY, dev->promiscuity) ||
	    nla_put_u32(skb, IFLA_NUM_TX_QUEUES, dev->num_tx_queues) ||
#ifdef CONFIG_RPS
	    nla_put_u32(skb, IFLA_NUM_RX_QUEUES, dev->num_rx_queues) ||
#endif
	    (dev->ifindex != dev->iflink &&
	     nla_put_u32(skb, IFLA_LINK, dev->iflink)) ||
	    (upper_dev &&
	     nla_put_u32(skb, IFLA_MASTER, upper_dev->ifindex)) ||
	    nla_put_u8(skb, IFLA_CARRIER, netif_carrier_ok(dev)) ||
	    (dev->qdisc &&
	     nla_put_string(skb, IFLA_QDISC, dev->qdisc->ops->id)) ||
	    (dev->ifalias &&
	     nla_put_string(skb, IFLA_IFALIAS, dev->ifalias)) ||
	    nla_put_u32(skb, IFLA_CARRIER_CHANGES,
			atomic_read(&dev->carrier_changes)))
		goto nla_put_failure;

	if (1) {
		struct rtnl_link_ifmap map = {
			.mem_start   = dev->mem_start,
			.mem_end     = dev->mem_end,
			.base_addr   = dev->base_addr,
			.irq         = dev->irq,
			.dma         = dev->dma,
			.port        = dev->if_port,
		};
		if (nla_put(skb, IFLA_MAP, sizeof(map), &map))
			goto nla_put_failure;
	}

	if (dev->addr_len) {
		if (nla_put(skb, IFLA_ADDRESS, dev->addr_len, dev->dev_addr) ||
		    nla_put(skb, IFLA_BROADCAST, dev->addr_len, dev->broadcast))
			goto nla_put_failure;
	}

	if (rtnl_phys_port_id_fill(skb, dev))
		goto nla_put_failure;

	if (rtnl_phys_switch_id_fill(skb, dev))
		goto nla_put_failure;

	attr = nla_reserve(skb, IFLA_STATS,
			sizeof(struct rtnl_link_stats));
	if (attr == NULL)
		goto nla_put_failure;

	stats = dev_get_stats(dev, &temp);
	copy_rtnl_link_stats(nla_data(attr), stats);

	attr = nla_reserve(skb, IFLA_STATS64,
			sizeof(struct rtnl_link_stats64));
	if (attr == NULL)
		goto nla_put_failure;
	copy_rtnl_link_stats64(nla_data(attr), stats);

	if (dev->dev.parent && (ext_filter_mask & RTEXT_FILTER_VF) &&
	    nla_put_u32(skb, IFLA_NUM_VF, dev_num_vf(dev->dev.parent)))
		goto nla_put_failure;

	if (dev->netdev_ops->ndo_get_vf_config && dev->dev.parent
	    && (ext_filter_mask & RTEXT_FILTER_VF)) {
		int i;

		struct nlattr *vfinfo, *vf;
		int num_vfs = dev_num_vf(dev->dev.parent);

		vfinfo = nla_nest_start(skb, IFLA_VFINFO_LIST);
		if (!vfinfo)
			goto nla_put_failure;
		for (i = 0; i < num_vfs; i++) {
			struct ifla_vf_info ivi;
			struct ifla_vf_mac vf_mac;
			struct ifla_vf_vlan vf_vlan;
			struct ifla_vf_rate vf_rate;
			struct ifla_vf_tx_rate vf_tx_rate;
			struct ifla_vf_spoofchk vf_spoofchk;
			struct ifla_vf_link_state vf_linkstate;

			/*
			 * Not all SR-IOV capable drivers support the
			 * spoofcheck query.  Preset to -1 so the user
			 * space tool can detect that the driver didn't
			 * report anything.
			 */
			ivi.spoofchk = -1;
			memset(ivi.mac, 0, sizeof(ivi.mac));
			/* The default value for VF link state is "auto"
			 * IFLA_VF_LINK_STATE_AUTO which equals zero
			 */
			ivi.linkstate = 0;
			if (dev->netdev_ops->ndo_get_vf_config(dev, i, &ivi))
				break;
			vf_mac.vf =
				vf_vlan.vf =
				vf_rate.vf =
				vf_tx_rate.vf =
				vf_spoofchk.vf =
				vf_linkstate.vf = ivi.vf;

			memcpy(vf_mac.mac, ivi.mac, sizeof(ivi.mac));
			vf_vlan.vlan = ivi.vlan;
			vf_vlan.qos = ivi.qos;
			vf_tx_rate.rate = ivi.max_tx_rate;
			vf_rate.min_tx_rate = ivi.min_tx_rate;
			vf_rate.max_tx_rate = ivi.max_tx_rate;
			vf_spoofchk.setting = ivi.spoofchk;
			vf_linkstate.link_state = ivi.linkstate;
			vf = nla_nest_start(skb, IFLA_VF_INFO);
			if (!vf) {
				nla_nest_cancel(skb, vfinfo);
				goto nla_put_failure;
			}
			if (nla_put(skb, IFLA_VF_MAC, sizeof(vf_mac), &vf_mac) ||
			    nla_put(skb, IFLA_VF_VLAN, sizeof(vf_vlan), &vf_vlan) ||
			    nla_put(skb, IFLA_VF_RATE, sizeof(vf_rate),
				    &vf_rate) ||
			    nla_put(skb, IFLA_VF_TX_RATE, sizeof(vf_tx_rate),
				    &vf_tx_rate) ||
			    nla_put(skb, IFLA_VF_SPOOFCHK, sizeof(vf_spoofchk),
				    &vf_spoofchk) ||
			    nla_put(skb, IFLA_VF_LINK_STATE, sizeof(vf_linkstate),
				    &vf_linkstate))
				goto nla_put_failure;
			nla_nest_end(skb, vf);
		}
		nla_nest_end(skb, vfinfo);
	}

	if (rtnl_port_fill(skb, dev, ext_filter_mask))
		goto nla_put_failure;

	if (dev->rtnl_link_ops || rtnl_have_link_slave_info(dev)) {
		if (rtnl_link_fill(skb, dev) < 0)
			goto nla_put_failure;
	}

	if (dev->rtnl_link_ops &&
	    dev->rtnl_link_ops->get_link_net) {
		struct net *link_net = dev->rtnl_link_ops->get_link_net(dev);

		if (!net_eq(dev_net(dev), link_net)) {
			int id = peernet2id(dev_net(dev), link_net);

			if (nla_put_s32(skb, IFLA_LINK_NETNSID, id))
				goto nla_put_failure;
		}
	}

	if (!(af_spec = nla_nest_start(skb, IFLA_AF_SPEC)))
		goto nla_put_failure;

	list_for_each_entry(af_ops, &rtnl_af_ops, list) {
		if (af_ops->fill_link_af) {
			struct nlattr *af;
			int err;

			if (!(af = nla_nest_start(skb, af_ops->family)))
				goto nla_put_failure;

			err = af_ops->fill_link_af(skb, dev);

			/*
			 * Caller may return ENODATA to indicate that there
			 * was no data to be dumped. This is not an error, it
			 * means we should trim the attribute header and
			 * continue.
			 */
			if (err == -ENODATA)
				nla_nest_cancel(skb, af);
			else if (err < 0)
				goto nla_put_failure;

			nla_nest_end(skb, af);
		}
	}

	nla_nest_end(skb, af_spec);

	nlmsg_end(skb, nlh);
	return 0;

nla_put_failure:
	nlmsg_cancel(skb, nlh);
	return -EMSGSIZE;
}

static const struct nla_policy ifla_policy[IFLA_MAX+1] = {
	[IFLA_IFNAME]		= { .type = NLA_STRING, .len = IFNAMSIZ-1 },
	[IFLA_ADDRESS]		= { .type = NLA_BINARY, .len = MAX_ADDR_LEN },
	[IFLA_BROADCAST]	= { .type = NLA_BINARY, .len = MAX_ADDR_LEN },
	[IFLA_MAP]		= { .len = sizeof(struct rtnl_link_ifmap) },
	[IFLA_MTU]		= { .type = NLA_U32 },
	[IFLA_LINK]		= { .type = NLA_U32 },
	[IFLA_MASTER]		= { .type = NLA_U32 },
	[IFLA_CARRIER]		= { .type = NLA_U8 },
	[IFLA_TXQLEN]		= { .type = NLA_U32 },
	[IFLA_WEIGHT]		= { .type = NLA_U32 },
	[IFLA_OPERSTATE]	= { .type = NLA_U8 },
	[IFLA_LINKMODE]		= { .type = NLA_U8 },
	[IFLA_LINKINFO]		= { .type = NLA_NESTED },
	[IFLA_NET_NS_PID]	= { .type = NLA_U32 },
	[IFLA_NET_NS_FD]	= { .type = NLA_U32 },
	[IFLA_IFALIAS]	        = { .type = NLA_STRING, .len = IFALIASZ-1 },
	[IFLA_VFINFO_LIST]	= {. type = NLA_NESTED },
	[IFLA_VF_PORTS]		= { .type = NLA_NESTED },
	[IFLA_PORT_SELF]	= { .type = NLA_NESTED },
	[IFLA_AF_SPEC]		= { .type = NLA_NESTED },
	[IFLA_EXT_MASK]		= { .type = NLA_U32 },
	[IFLA_PROMISCUITY]	= { .type = NLA_U32 },
	[IFLA_NUM_TX_QUEUES]	= { .type = NLA_U32 },
	[IFLA_NUM_RX_QUEUES]	= { .type = NLA_U32 },
	[IFLA_PHYS_PORT_ID]	= { .type = NLA_BINARY, .len = MAX_PHYS_ITEM_ID_LEN },
	[IFLA_CARRIER_CHANGES]	= { .type = NLA_U32 },  /* ignored */
	[IFLA_PHYS_SWITCH_ID]	= { .type = NLA_BINARY, .len = MAX_PHYS_ITEM_ID_LEN },
	[IFLA_LINK_NETNSID]	= { .type = NLA_S32 },
};

static const struct nla_policy ifla_info_policy[IFLA_INFO_MAX+1] = {
	[IFLA_INFO_KIND]	= { .type = NLA_STRING },
	[IFLA_INFO_DATA]	= { .type = NLA_NESTED },
	[IFLA_INFO_SLAVE_KIND]	= { .type = NLA_STRING },
	[IFLA_INFO_SLAVE_DATA]	= { .type = NLA_NESTED },
};

static const struct nla_policy ifla_vfinfo_policy[IFLA_VF_INFO_MAX+1] = {
	[IFLA_VF_INFO]		= { .type = NLA_NESTED },
};

static const struct nla_policy ifla_vf_policy[IFLA_VF_MAX+1] = {
	[IFLA_VF_MAC]		= { .len = sizeof(struct ifla_vf_mac) },
	[IFLA_VF_VLAN]		= { .len = sizeof(struct ifla_vf_vlan) },
	[IFLA_VF_TX_RATE]	= { .len = sizeof(struct ifla_vf_tx_rate) },
	[IFLA_VF_SPOOFCHK]	= { .len = sizeof(struct ifla_vf_spoofchk) },
	[IFLA_VF_RATE]		= { .len = sizeof(struct ifla_vf_rate) },
	[IFLA_VF_LINK_STATE]	= { .len = sizeof(struct ifla_vf_link_state) },
};

static const struct nla_policy ifla_port_policy[IFLA_PORT_MAX+1] = {
	[IFLA_PORT_VF]		= { .type = NLA_U32 },
	[IFLA_PORT_PROFILE]	= { .type = NLA_STRING,
				    .len = PORT_PROFILE_MAX },
	[IFLA_PORT_VSI_TYPE]	= { .type = NLA_BINARY,
				    .len = sizeof(struct ifla_port_vsi)},
	[IFLA_PORT_INSTANCE_UUID] = { .type = NLA_BINARY,
				      .len = PORT_UUID_MAX },
	[IFLA_PORT_HOST_UUID]	= { .type = NLA_STRING,
				    .len = PORT_UUID_MAX },
	[IFLA_PORT_REQUEST]	= { .type = NLA_U8, },
	[IFLA_PORT_RESPONSE]	= { .type = NLA_U16, },
};

static int rtnl_dump_ifinfo(struct sk_buff *skb, struct netlink_callback *cb)
{
	struct net *net = sock_net(skb->sk);
	int h, s_h;
	int idx = 0, s_idx;
	struct net_device *dev;
	struct hlist_head *head;
	struct nlattr *tb[IFLA_MAX+1];
	u32 ext_filter_mask = 0;
	int err;
	int hdrlen;

	s_h = cb->args[0];
	s_idx = cb->args[1];

	cb->seq = net->dev_base_seq;

	/* A hack to preserve kernel<->userspace interface.
	 * The correct header is ifinfomsg. It is consistent with rtnl_getlink.
	 * However, before Linux v3.9 the code here assumed rtgenmsg and that's
	 * what iproute2 < v3.9.0 used.
	 * We can detect the old iproute2. Even including the IFLA_EXT_MASK
	 * attribute, its netlink message is shorter than struct ifinfomsg.
	 */
	hdrlen = nlmsg_len(cb->nlh) < sizeof(struct ifinfomsg) ?
		 sizeof(struct rtgenmsg) : sizeof(struct ifinfomsg);

	if (nlmsg_parse(cb->nlh, hdrlen, tb, IFLA_MAX, ifla_policy) >= 0) {

		if (tb[IFLA_EXT_MASK])
			ext_filter_mask = nla_get_u32(tb[IFLA_EXT_MASK]);
	}

	for (h = s_h; h < NETDEV_HASHENTRIES; h++, s_idx = 0) {
		idx = 0;
		head = &net->dev_index_head[h];
		hlist_for_each_entry(dev, head, index_hlist) {
			if (idx < s_idx)
				goto cont;
			err = rtnl_fill_ifinfo(skb, dev, RTM_NEWLINK,
					       NETLINK_CB(cb->skb).portid,
					       cb->nlh->nlmsg_seq, 0,
					       NLM_F_MULTI,
					       ext_filter_mask);
			/* If we ran out of room on the first message,
			 * we're in trouble
			 */
			WARN_ON((err == -EMSGSIZE) && (skb->len == 0));

			if (err < 0)
				goto out;

			nl_dump_check_consistent(cb, nlmsg_hdr(skb));
cont:
			idx++;
		}
	}
out:
	cb->args[1] = idx;
	cb->args[0] = h;

	return skb->len;
}

int rtnl_nla_parse_ifla(struct nlattr **tb, const struct nlattr *head, int len)
{
	return nla_parse(tb, IFLA_MAX, head, len, ifla_policy);
}
EXPORT_SYMBOL(rtnl_nla_parse_ifla);

struct net *rtnl_link_get_net(struct net *src_net, struct nlattr *tb[])
{
	struct net *net;
	/* Examine the link attributes and figure out which
	 * network namespace we are talking about.
	 */
	if (tb[IFLA_NET_NS_PID])
		net = get_net_ns_by_pid(nla_get_u32(tb[IFLA_NET_NS_PID]));
	else if (tb[IFLA_NET_NS_FD])
		net = get_net_ns_by_fd(nla_get_u32(tb[IFLA_NET_NS_FD]));
	else
		net = get_net(src_net);
	return net;
}
EXPORT_SYMBOL(rtnl_link_get_net);

static int validate_linkmsg(struct net_device *dev, struct nlattr *tb[])
{
	if (dev) {
		if (tb[IFLA_ADDRESS] &&
		    nla_len(tb[IFLA_ADDRESS]) < dev->addr_len)
			return -EINVAL;

		if (tb[IFLA_BROADCAST] &&
		    nla_len(tb[IFLA_BROADCAST]) < dev->addr_len)
			return -EINVAL;
	}

	if (tb[IFLA_AF_SPEC]) {
		struct nlattr *af;
		int rem, err;

		nla_for_each_nested(af, tb[IFLA_AF_SPEC], rem) {
			const struct rtnl_af_ops *af_ops;

			if (!(af_ops = rtnl_af_lookup(nla_type(af))))
				return -EAFNOSUPPORT;

			if (!af_ops->set_link_af)
				return -EOPNOTSUPP;

			if (af_ops->validate_link_af) {
				err = af_ops->validate_link_af(dev, af);
				if (err < 0)
					return err;
			}
		}
	}

	return 0;
}

static int do_setvfinfo(struct net_device *dev, struct nlattr *attr)
{
	int rem, err = -EINVAL;
	struct nlattr *vf;
	const struct net_device_ops *ops = dev->netdev_ops;

	nla_for_each_nested(vf, attr, rem) {
		switch (nla_type(vf)) {
		case IFLA_VF_MAC: {
			struct ifla_vf_mac *ivm;
			ivm = nla_data(vf);
			err = -EOPNOTSUPP;
			if (ops->ndo_set_vf_mac)
				err = ops->ndo_set_vf_mac(dev, ivm->vf,
							  ivm->mac);
			break;
		}
		case IFLA_VF_VLAN: {
			struct ifla_vf_vlan *ivv;
			ivv = nla_data(vf);
			err = -EOPNOTSUPP;
			if (ops->ndo_set_vf_vlan)
				err = ops->ndo_set_vf_vlan(dev, ivv->vf,
							   ivv->vlan,
							   ivv->qos);
			break;
		}
		case IFLA_VF_TX_RATE: {
			struct ifla_vf_tx_rate *ivt;
			struct ifla_vf_info ivf;
			ivt = nla_data(vf);
			err = -EOPNOTSUPP;
			if (ops->ndo_get_vf_config)
				err = ops->ndo_get_vf_config(dev, ivt->vf,
							     &ivf);
			if (err)
				break;
			err = -EOPNOTSUPP;
			if (ops->ndo_set_vf_rate)
				err = ops->ndo_set_vf_rate(dev, ivt->vf,
							   ivf.min_tx_rate,
							   ivt->rate);
			break;
		}
		case IFLA_VF_RATE: {
			struct ifla_vf_rate *ivt;
			ivt = nla_data(vf);
			err = -EOPNOTSUPP;
			if (ops->ndo_set_vf_rate)
				err = ops->ndo_set_vf_rate(dev, ivt->vf,
							   ivt->min_tx_rate,
							   ivt->max_tx_rate);
			break;
		}
		case IFLA_VF_SPOOFCHK: {
			struct ifla_vf_spoofchk *ivs;
			ivs = nla_data(vf);
			err = -EOPNOTSUPP;
			if (ops->ndo_set_vf_spoofchk)
				err = ops->ndo_set_vf_spoofchk(dev, ivs->vf,
							       ivs->setting);
			break;
		}
		case IFLA_VF_LINK_STATE: {
			struct ifla_vf_link_state *ivl;
			ivl = nla_data(vf);
			err = -EOPNOTSUPP;
			if (ops->ndo_set_vf_link_state)
				err = ops->ndo_set_vf_link_state(dev, ivl->vf,
								 ivl->link_state);
			break;
		}
		default:
			err = -EINVAL;
			break;
		}
		if (err)
			break;
	}
	return err;
}

static int do_set_master(struct net_device *dev, int ifindex)
{
	struct net_device *upper_dev = netdev_master_upper_dev_get(dev);
	const struct net_device_ops *ops;
	int err;

	if (upper_dev) {
		if (upper_dev->ifindex == ifindex)
			return 0;
		ops = upper_dev->netdev_ops;
		if (ops->ndo_del_slave) {
			err = ops->ndo_del_slave(upper_dev, dev);
			if (err)
				return err;
		} else {
			return -EOPNOTSUPP;
		}
	}

	if (ifindex) {
		upper_dev = __dev_get_by_index(dev_net(dev), ifindex);
		if (!upper_dev)
			return -EINVAL;
		ops = upper_dev->netdev_ops;
		if (ops->ndo_add_slave) {
			err = ops->ndo_add_slave(upper_dev, dev);
			if (err)
				return err;
		} else {
			return -EOPNOTSUPP;
		}
	}
	return 0;
}

#define DO_SETLINK_MODIFIED	0x01
/* notify flag means notify + modified. */
#define DO_SETLINK_NOTIFY	0x03
static int do_setlink(const struct sk_buff *skb,
		      struct net_device *dev, struct ifinfomsg *ifm,
		      struct nlattr **tb, char *ifname, int status)
{
	const struct net_device_ops *ops = dev->netdev_ops;
	int err;

	if (tb[IFLA_NET_NS_PID] || tb[IFLA_NET_NS_FD]) {
		struct net *net = rtnl_link_get_net(dev_net(dev), tb);
		if (IS_ERR(net)) {
			err = PTR_ERR(net);
			goto errout;
		}
		if (!netlink_ns_capable(skb, net->user_ns, CAP_NET_ADMIN)) {
			put_net(net);
			err = -EPERM;
			goto errout;
		}
		err = dev_change_net_namespace(dev, net, ifname);
		put_net(net);
		if (err)
			goto errout;
		status |= DO_SETLINK_MODIFIED;
	}

	if (tb[IFLA_MAP]) {
		struct rtnl_link_ifmap *u_map;
		struct ifmap k_map;

		if (!ops->ndo_set_config) {
			err = -EOPNOTSUPP;
			goto errout;
		}

		if (!netif_device_present(dev)) {
			err = -ENODEV;
			goto errout;
		}

		u_map = nla_data(tb[IFLA_MAP]);
		k_map.mem_start = (unsigned long) u_map->mem_start;
		k_map.mem_end = (unsigned long) u_map->mem_end;
		k_map.base_addr = (unsigned short) u_map->base_addr;
		k_map.irq = (unsigned char) u_map->irq;
		k_map.dma = (unsigned char) u_map->dma;
		k_map.port = (unsigned char) u_map->port;

		err = ops->ndo_set_config(dev, &k_map);
		if (err < 0)
			goto errout;

		status |= DO_SETLINK_NOTIFY;
	}

	if (tb[IFLA_ADDRESS]) {
		struct sockaddr *sa;
		int len;

		len = sizeof(sa_family_t) + dev->addr_len;
		sa = kmalloc(len, GFP_KERNEL);
		if (!sa) {
			err = -ENOMEM;
			goto errout;
		}
		sa->sa_family = dev->type;
		memcpy(sa->sa_data, nla_data(tb[IFLA_ADDRESS]),
		       dev->addr_len);
		err = dev_set_mac_address(dev, sa);
		kfree(sa);
		if (err)
			goto errout;
		status |= DO_SETLINK_MODIFIED;
	}

	if (tb[IFLA_MTU]) {
		err = dev_set_mtu(dev, nla_get_u32(tb[IFLA_MTU]));
		if (err < 0)
			goto errout;
		status |= DO_SETLINK_MODIFIED;
	}

	if (tb[IFLA_GROUP]) {
		dev_set_group(dev, nla_get_u32(tb[IFLA_GROUP]));
		status |= DO_SETLINK_NOTIFY;
	}

	/*
	 * Interface selected by interface index but interface
	 * name provided implies that a name change has been
	 * requested.
	 */
	if (ifm->ifi_index > 0 && ifname[0]) {
		err = dev_change_name(dev, ifname);
		if (err < 0)
			goto errout;
		status |= DO_SETLINK_MODIFIED;
	}

	if (tb[IFLA_IFALIAS]) {
		err = dev_set_alias(dev, nla_data(tb[IFLA_IFALIAS]),
				    nla_len(tb[IFLA_IFALIAS]));
		if (err < 0)
			goto errout;
		status |= DO_SETLINK_NOTIFY;
	}

	if (tb[IFLA_BROADCAST]) {
		nla_memcpy(dev->broadcast, tb[IFLA_BROADCAST], dev->addr_len);
		call_netdevice_notifiers(NETDEV_CHANGEADDR, dev);
	}

	if (ifm->ifi_flags || ifm->ifi_change) {
		err = dev_change_flags(dev, rtnl_dev_combine_flags(dev, ifm));
		if (err < 0)
			goto errout;
	}

	if (tb[IFLA_MASTER]) {
		err = do_set_master(dev, nla_get_u32(tb[IFLA_MASTER]));
		if (err)
			goto errout;
		status |= DO_SETLINK_MODIFIED;
	}

	if (tb[IFLA_CARRIER]) {
		err = dev_change_carrier(dev, nla_get_u8(tb[IFLA_CARRIER]));
		if (err)
			goto errout;
		status |= DO_SETLINK_MODIFIED;
	}

	if (tb[IFLA_TXQLEN]) {
		unsigned long value = nla_get_u32(tb[IFLA_TXQLEN]);

		if (dev->tx_queue_len ^ value)
			status |= DO_SETLINK_NOTIFY;

		dev->tx_queue_len = value;
	}

	if (tb[IFLA_OPERSTATE])
		set_operstate(dev, nla_get_u8(tb[IFLA_OPERSTATE]));

	if (tb[IFLA_LINKMODE]) {
		unsigned char value = nla_get_u8(tb[IFLA_LINKMODE]);

		write_lock_bh(&dev_base_lock);
		if (dev->link_mode ^ value)
			status |= DO_SETLINK_NOTIFY;
		dev->link_mode = value;
		write_unlock_bh(&dev_base_lock);
	}

	if (tb[IFLA_VFINFO_LIST]) {
		struct nlattr *attr;
		int rem;
		nla_for_each_nested(attr, tb[IFLA_VFINFO_LIST], rem) {
			if (nla_type(attr) != IFLA_VF_INFO) {
				err = -EINVAL;
				goto errout;
			}
			err = do_setvfinfo(dev, attr);
			if (err < 0)
				goto errout;
			status |= DO_SETLINK_NOTIFY;
		}
	}
	err = 0;

	if (tb[IFLA_VF_PORTS]) {
		struct nlattr *port[IFLA_PORT_MAX+1];
		struct nlattr *attr;
		int vf;
		int rem;

		err = -EOPNOTSUPP;
		if (!ops->ndo_set_vf_port)
			goto errout;

		nla_for_each_nested(attr, tb[IFLA_VF_PORTS], rem) {
			if (nla_type(attr) != IFLA_VF_PORT)
				continue;
			err = nla_parse_nested(port, IFLA_PORT_MAX,
				attr, ifla_port_policy);
			if (err < 0)
				goto errout;
			if (!port[IFLA_PORT_VF]) {
				err = -EOPNOTSUPP;
				goto errout;
			}
			vf = nla_get_u32(port[IFLA_PORT_VF]);
			err = ops->ndo_set_vf_port(dev, vf, port);
			if (err < 0)
				goto errout;
			status |= DO_SETLINK_NOTIFY;
		}
	}
	err = 0;

	if (tb[IFLA_PORT_SELF]) {
		struct nlattr *port[IFLA_PORT_MAX+1];

		err = nla_parse_nested(port, IFLA_PORT_MAX,
			tb[IFLA_PORT_SELF], ifla_port_policy);
		if (err < 0)
			goto errout;

		err = -EOPNOTSUPP;
		if (ops->ndo_set_vf_port)
			err = ops->ndo_set_vf_port(dev, PORT_SELF_VF, port);
		if (err < 0)
			goto errout;
		status |= DO_SETLINK_NOTIFY;
	}

	if (tb[IFLA_AF_SPEC]) {
		struct nlattr *af;
		int rem;

		nla_for_each_nested(af, tb[IFLA_AF_SPEC], rem) {
			const struct rtnl_af_ops *af_ops;

			if (!(af_ops = rtnl_af_lookup(nla_type(af))))
				BUG();

			err = af_ops->set_link_af(dev, af);
			if (err < 0)
				goto errout;

			status |= DO_SETLINK_NOTIFY;
		}
	}
	err = 0;

errout:
	if (status & DO_SETLINK_MODIFIED) {
		if (status & DO_SETLINK_NOTIFY)
			netdev_state_change(dev);

		if (err < 0)
			net_warn_ratelimited("A link change request failed with some changes committed already. Interface %s may have been left with an inconsistent configuration, please check.\n",
					     dev->name);
	}

	return err;
}

static int rtnl_setlink(struct sk_buff *skb, struct nlmsghdr *nlh)
{
	struct net *net = sock_net(skb->sk);
	struct ifinfomsg *ifm;
	struct net_device *dev;
	int err;
	struct nlattr *tb[IFLA_MAX+1];
	char ifname[IFNAMSIZ];

	err = nlmsg_parse(nlh, sizeof(*ifm), tb, IFLA_MAX, ifla_policy);
	if (err < 0)
		goto errout;

	if (tb[IFLA_IFNAME])
		nla_strlcpy(ifname, tb[IFLA_IFNAME], IFNAMSIZ);
	else
		ifname[0] = '\0';

	err = -EINVAL;
	ifm = nlmsg_data(nlh);
	if (ifm->ifi_index > 0)
		dev = __dev_get_by_index(net, ifm->ifi_index);
	else if (tb[IFLA_IFNAME])
		dev = __dev_get_by_name(net, ifname);
	else
		goto errout;

	if (dev == NULL) {
		err = -ENODEV;
		goto errout;
	}

	err = validate_linkmsg(dev, tb);
	if (err < 0)
		goto errout;

	err = do_setlink(skb, dev, ifm, tb, ifname, 0);
errout:
	return err;
}

static int rtnl_dellink(struct sk_buff *skb, struct nlmsghdr *nlh)
{
	struct net *net = sock_net(skb->sk);
	const struct rtnl_link_ops *ops;
	struct net_device *dev;
	struct ifinfomsg *ifm;
	char ifname[IFNAMSIZ];
	struct nlattr *tb[IFLA_MAX+1];
	int err;
	LIST_HEAD(list_kill);

	err = nlmsg_parse(nlh, sizeof(*ifm), tb, IFLA_MAX, ifla_policy);
	if (err < 0)
		return err;

	if (tb[IFLA_IFNAME])
		nla_strlcpy(ifname, tb[IFLA_IFNAME], IFNAMSIZ);

	ifm = nlmsg_data(nlh);
	if (ifm->ifi_index > 0)
		dev = __dev_get_by_index(net, ifm->ifi_index);
	else if (tb[IFLA_IFNAME])
		dev = __dev_get_by_name(net, ifname);
	else
		return -EINVAL;

	if (!dev)
		return -ENODEV;

	ops = dev->rtnl_link_ops;
	if (!ops || !ops->dellink)
		return -EOPNOTSUPP;

	ops->dellink(dev, &list_kill);
	unregister_netdevice_many(&list_kill);
	return 0;
}

int rtnl_configure_link(struct net_device *dev, const struct ifinfomsg *ifm)
{
	unsigned int old_flags;
	int err;

	old_flags = dev->flags;
	if (ifm && (ifm->ifi_flags || ifm->ifi_change)) {
		err = __dev_change_flags(dev, rtnl_dev_combine_flags(dev, ifm));
		if (err < 0)
			return err;
	}

	dev->rtnl_link_state = RTNL_LINK_INITIALIZED;

	__dev_notify_flags(dev, old_flags, ~0U);
	return 0;
}
EXPORT_SYMBOL(rtnl_configure_link);

struct net_device *rtnl_create_link(struct net *net,
	char *ifname, unsigned char name_assign_type,
	const struct rtnl_link_ops *ops, struct nlattr *tb[])
{
	int err;
	struct net_device *dev;
	unsigned int num_tx_queues = 1;
	unsigned int num_rx_queues = 1;

	if (tb[IFLA_NUM_TX_QUEUES])
		num_tx_queues = nla_get_u32(tb[IFLA_NUM_TX_QUEUES]);
	else if (ops->get_num_tx_queues)
		num_tx_queues = ops->get_num_tx_queues();

	if (tb[IFLA_NUM_RX_QUEUES])
		num_rx_queues = nla_get_u32(tb[IFLA_NUM_RX_QUEUES]);
	else if (ops->get_num_rx_queues)
		num_rx_queues = ops->get_num_rx_queues();

	err = -ENOMEM;
	dev = alloc_netdev_mqs(ops->priv_size, ifname, name_assign_type,
			       ops->setup, num_tx_queues, num_rx_queues);
	if (!dev)
		goto err;

	dev_net_set(dev, net);
	dev->rtnl_link_ops = ops;
	dev->rtnl_link_state = RTNL_LINK_INITIALIZING;

	if (tb[IFLA_MTU])
		dev->mtu = nla_get_u32(tb[IFLA_MTU]);
	if (tb[IFLA_ADDRESS]) {
		memcpy(dev->dev_addr, nla_data(tb[IFLA_ADDRESS]),
				nla_len(tb[IFLA_ADDRESS]));
		dev->addr_assign_type = NET_ADDR_SET;
	}
	if (tb[IFLA_BROADCAST])
		memcpy(dev->broadcast, nla_data(tb[IFLA_BROADCAST]),
				nla_len(tb[IFLA_BROADCAST]));
	if (tb[IFLA_TXQLEN])
		dev->tx_queue_len = nla_get_u32(tb[IFLA_TXQLEN]);
	if (tb[IFLA_OPERSTATE])
		set_operstate(dev, nla_get_u8(tb[IFLA_OPERSTATE]));
	if (tb[IFLA_LINKMODE])
		dev->link_mode = nla_get_u8(tb[IFLA_LINKMODE]);
	if (tb[IFLA_GROUP])
		dev_set_group(dev, nla_get_u32(tb[IFLA_GROUP]));

	return dev;

err:
	return ERR_PTR(err);
}
EXPORT_SYMBOL(rtnl_create_link);

static int rtnl_group_changelink(const struct sk_buff *skb,
		struct net *net, int group,
		struct ifinfomsg *ifm,
		struct nlattr **tb)
{
	struct net_device *dev;
	int err;

	for_each_netdev(net, dev) {
		if (dev->group == group) {
			err = do_setlink(skb, dev, ifm, tb, NULL, 0);
			if (err < 0)
				return err;
		}
	}

	return 0;
}

static int rtnl_newlink(struct sk_buff *skb, struct nlmsghdr *nlh)
{
	struct net *net = sock_net(skb->sk);
	const struct rtnl_link_ops *ops;
	const struct rtnl_link_ops *m_ops = NULL;
	struct net_device *dev;
	struct net_device *master_dev = NULL;
	struct ifinfomsg *ifm;
	char kind[MODULE_NAME_LEN];
	char ifname[IFNAMSIZ];
	struct nlattr *tb[IFLA_MAX+1];
	struct nlattr *linkinfo[IFLA_INFO_MAX+1];
	unsigned char name_assign_type = NET_NAME_USER;
	int err;

#ifdef CONFIG_MODULES
replay:
#endif
	err = nlmsg_parse(nlh, sizeof(*ifm), tb, IFLA_MAX, ifla_policy);
	if (err < 0)
		return err;

	if (tb[IFLA_IFNAME])
		nla_strlcpy(ifname, tb[IFLA_IFNAME], IFNAMSIZ);
	else
		ifname[0] = '\0';

	ifm = nlmsg_data(nlh);
	if (ifm->ifi_index > 0)
		dev = __dev_get_by_index(net, ifm->ifi_index);
	else {
		if (ifname[0])
			dev = __dev_get_by_name(net, ifname);
		else
			dev = NULL;
	}

	if (dev) {
		master_dev = netdev_master_upper_dev_get(dev);
		if (master_dev)
			m_ops = master_dev->rtnl_link_ops;
	}

	err = validate_linkmsg(dev, tb);
	if (err < 0)
		return err;

	if (tb[IFLA_LINKINFO]) {
		err = nla_parse_nested(linkinfo, IFLA_INFO_MAX,
				       tb[IFLA_LINKINFO], ifla_info_policy);
		if (err < 0)
			return err;
	} else
		memset(linkinfo, 0, sizeof(linkinfo));

	if (linkinfo[IFLA_INFO_KIND]) {
		nla_strlcpy(kind, linkinfo[IFLA_INFO_KIND], sizeof(kind));
		ops = rtnl_link_ops_get(kind);
	} else {
		kind[0] = '\0';
		ops = NULL;
	}

	if (1) {
		struct nlattr *attr[ops ? ops->maxtype + 1 : 1];
		struct nlattr *slave_attr[m_ops ? m_ops->slave_maxtype + 1 : 1];
		struct nlattr **data = NULL;
		struct nlattr **slave_data = NULL;
		struct net *dest_net, *link_net = NULL;

		if (ops) {
			if (ops->maxtype && linkinfo[IFLA_INFO_DATA]) {
				err = nla_parse_nested(attr, ops->maxtype,
						       linkinfo[IFLA_INFO_DATA],
						       ops->policy);
				if (err < 0)
					return err;
				data = attr;
			}
			if (ops->validate) {
				err = ops->validate(tb, data);
				if (err < 0)
					return err;
			}
		}

		if (m_ops) {
			if (m_ops->slave_maxtype &&
			    linkinfo[IFLA_INFO_SLAVE_DATA]) {
				err = nla_parse_nested(slave_attr,
						       m_ops->slave_maxtype,
						       linkinfo[IFLA_INFO_SLAVE_DATA],
						       m_ops->slave_policy);
				if (err < 0)
					return err;
				slave_data = slave_attr;
			}
			if (m_ops->slave_validate) {
				err = m_ops->slave_validate(tb, slave_data);
				if (err < 0)
					return err;
			}
		}

		if (dev) {
			int status = 0;

			if (nlh->nlmsg_flags & NLM_F_EXCL)
				return -EEXIST;
			if (nlh->nlmsg_flags & NLM_F_REPLACE)
				return -EOPNOTSUPP;

			if (linkinfo[IFLA_INFO_DATA]) {
				if (!ops || ops != dev->rtnl_link_ops ||
				    !ops->changelink)
					return -EOPNOTSUPP;

				err = ops->changelink(dev, tb, data);
				if (err < 0)
					return err;
				status |= DO_SETLINK_NOTIFY;
			}

			if (linkinfo[IFLA_INFO_SLAVE_DATA]) {
				if (!m_ops || !m_ops->slave_changelink)
					return -EOPNOTSUPP;

				err = m_ops->slave_changelink(master_dev, dev,
							      tb, slave_data);
				if (err < 0)
					return err;
				status |= DO_SETLINK_NOTIFY;
			}

			return do_setlink(skb, dev, ifm, tb, ifname, status);
		}

		if (!(nlh->nlmsg_flags & NLM_F_CREATE)) {
			if (ifm->ifi_index == 0 && tb[IFLA_GROUP])
				return rtnl_group_changelink(skb, net,
						nla_get_u32(tb[IFLA_GROUP]),
						ifm, tb);
			return -ENODEV;
		}

		if (tb[IFLA_MAP] || tb[IFLA_MASTER] || tb[IFLA_PROTINFO])
			return -EOPNOTSUPP;

		if (!ops) {
#ifdef CONFIG_MODULES
			if (kind[0]) {
				__rtnl_unlock();
				request_module("rtnl-link-%s", kind);
				rtnl_lock();
				ops = rtnl_link_ops_get(kind);
				if (ops)
					goto replay;
			}
#endif
			return -EOPNOTSUPP;
		}

		if (!ops->setup)
			return -EOPNOTSUPP;

		if (!ifname[0]) {
			snprintf(ifname, IFNAMSIZ, "%s%%d", ops->kind);
			name_assign_type = NET_NAME_ENUM;
		}

		dest_net = rtnl_link_get_net(net, tb);
		if (IS_ERR(dest_net))
			return PTR_ERR(dest_net);

<<<<<<< HEAD
=======
		err = -EPERM;
		if (!netlink_ns_capable(skb, dest_net->user_ns, CAP_NET_ADMIN))
			goto out;

>>>>>>> d525211f
		if (tb[IFLA_LINK_NETNSID]) {
			int id = nla_get_s32(tb[IFLA_LINK_NETNSID]);

			link_net = get_net_ns_by_id(dest_net, id);
			if (!link_net) {
				err =  -EINVAL;
				goto out;
			}
<<<<<<< HEAD
=======
			err = -EPERM;
			if (!netlink_ns_capable(skb, link_net->user_ns, CAP_NET_ADMIN))
				goto out;
>>>>>>> d525211f
		}

		dev = rtnl_create_link(link_net ? : dest_net, ifname,
				       name_assign_type, ops, tb);
		if (IS_ERR(dev)) {
			err = PTR_ERR(dev);
			goto out;
		}

		dev->ifindex = ifm->ifi_index;

		if (ops->newlink) {
			err = ops->newlink(link_net ? : net, dev, tb, data);
			/* Drivers should call free_netdev() in ->destructor
			 * and unregister it on failure after registration
			 * so that device could be finally freed in rtnl_unlock.
			 */
			if (err < 0) {
				/* If device is not registered at all, free it now */
				if (dev->reg_state == NETREG_UNINITIALIZED)
					free_netdev(dev);
				goto out;
			}
		} else {
			err = register_netdevice(dev);
			if (err < 0) {
				free_netdev(dev);
				goto out;
			}
		}
		err = rtnl_configure_link(dev, ifm);
<<<<<<< HEAD
		if (err < 0) {
			if (ops->newlink) {
				LIST_HEAD(list_kill);

				ops->dellink(dev, &list_kill);
				unregister_netdevice_many(&list_kill);
			} else {
				unregister_netdevice(dev);
			}
			goto out;
		}

		if (link_net) {
			err = dev_change_net_namespace(dev, dest_net, ifname);
			if (err < 0)
				unregister_netdevice(dev);
=======
		if (err < 0)
			goto out_unregister;
		if (link_net) {
			err = dev_change_net_namespace(dev, dest_net, ifname);
			if (err < 0)
				goto out_unregister;
>>>>>>> d525211f
		}
out:
		if (link_net)
			put_net(link_net);
		put_net(dest_net);
		return err;
out_unregister:
		if (ops->newlink) {
			LIST_HEAD(list_kill);

			ops->dellink(dev, &list_kill);
			unregister_netdevice_many(&list_kill);
		} else {
			unregister_netdevice(dev);
		}
		goto out;
	}
}

static int rtnl_getlink(struct sk_buff *skb, struct nlmsghdr* nlh)
{
	struct net *net = sock_net(skb->sk);
	struct ifinfomsg *ifm;
	char ifname[IFNAMSIZ];
	struct nlattr *tb[IFLA_MAX+1];
	struct net_device *dev = NULL;
	struct sk_buff *nskb;
	int err;
	u32 ext_filter_mask = 0;

	err = nlmsg_parse(nlh, sizeof(*ifm), tb, IFLA_MAX, ifla_policy);
	if (err < 0)
		return err;

	if (tb[IFLA_IFNAME])
		nla_strlcpy(ifname, tb[IFLA_IFNAME], IFNAMSIZ);

	if (tb[IFLA_EXT_MASK])
		ext_filter_mask = nla_get_u32(tb[IFLA_EXT_MASK]);

	ifm = nlmsg_data(nlh);
	if (ifm->ifi_index > 0)
		dev = __dev_get_by_index(net, ifm->ifi_index);
	else if (tb[IFLA_IFNAME])
		dev = __dev_get_by_name(net, ifname);
	else
		return -EINVAL;

	if (dev == NULL)
		return -ENODEV;

	nskb = nlmsg_new(if_nlmsg_size(dev, ext_filter_mask), GFP_KERNEL);
	if (nskb == NULL)
		return -ENOBUFS;

	err = rtnl_fill_ifinfo(nskb, dev, RTM_NEWLINK, NETLINK_CB(skb).portid,
			       nlh->nlmsg_seq, 0, 0, ext_filter_mask);
	if (err < 0) {
		/* -EMSGSIZE implies BUG in if_nlmsg_size */
		WARN_ON(err == -EMSGSIZE);
		kfree_skb(nskb);
	} else
		err = rtnl_unicast(nskb, net, NETLINK_CB(skb).portid);

	return err;
}

static u16 rtnl_calcit(struct sk_buff *skb, struct nlmsghdr *nlh)
{
	struct net *net = sock_net(skb->sk);
	struct net_device *dev;
	struct nlattr *tb[IFLA_MAX+1];
	u32 ext_filter_mask = 0;
	u16 min_ifinfo_dump_size = 0;
	int hdrlen;

	/* Same kernel<->userspace interface hack as in rtnl_dump_ifinfo. */
	hdrlen = nlmsg_len(nlh) < sizeof(struct ifinfomsg) ?
		 sizeof(struct rtgenmsg) : sizeof(struct ifinfomsg);

	if (nlmsg_parse(nlh, hdrlen, tb, IFLA_MAX, ifla_policy) >= 0) {
		if (tb[IFLA_EXT_MASK])
			ext_filter_mask = nla_get_u32(tb[IFLA_EXT_MASK]);
	}

	if (!ext_filter_mask)
		return NLMSG_GOODSIZE;
	/*
	 * traverse the list of net devices and compute the minimum
	 * buffer size based upon the filter mask.
	 */
	list_for_each_entry(dev, &net->dev_base_head, dev_list) {
		min_ifinfo_dump_size = max_t(u16, min_ifinfo_dump_size,
					     if_nlmsg_size(dev,
						           ext_filter_mask));
	}

	return min_ifinfo_dump_size;
}

static int rtnl_dump_all(struct sk_buff *skb, struct netlink_callback *cb)
{
	int idx;
	int s_idx = cb->family;

	if (s_idx == 0)
		s_idx = 1;
	for (idx = 1; idx <= RTNL_FAMILY_MAX; idx++) {
		int type = cb->nlh->nlmsg_type-RTM_BASE;
		if (idx < s_idx || idx == PF_PACKET)
			continue;
		if (rtnl_msg_handlers[idx] == NULL ||
		    rtnl_msg_handlers[idx][type].dumpit == NULL)
			continue;
		if (idx > s_idx) {
			memset(&cb->args[0], 0, sizeof(cb->args));
			cb->prev_seq = 0;
			cb->seq = 0;
		}
		if (rtnl_msg_handlers[idx][type].dumpit(skb, cb))
			break;
	}
	cb->family = idx;

	return skb->len;
}

struct sk_buff *rtmsg_ifinfo_build_skb(int type, struct net_device *dev,
				       unsigned int change, gfp_t flags)
{
	struct net *net = dev_net(dev);
	struct sk_buff *skb;
	int err = -ENOBUFS;
	size_t if_info_size;

	skb = nlmsg_new((if_info_size = if_nlmsg_size(dev, 0)), flags);
	if (skb == NULL)
		goto errout;

	err = rtnl_fill_ifinfo(skb, dev, type, 0, 0, change, 0, 0);
	if (err < 0) {
		/* -EMSGSIZE implies BUG in if_nlmsg_size() */
		WARN_ON(err == -EMSGSIZE);
		kfree_skb(skb);
		goto errout;
	}
	return skb;
errout:
	if (err < 0)
		rtnl_set_sk_err(net, RTNLGRP_LINK, err);
	return NULL;
}

void rtmsg_ifinfo_send(struct sk_buff *skb, struct net_device *dev, gfp_t flags)
{
	struct net *net = dev_net(dev);

	rtnl_notify(skb, net, 0, RTNLGRP_LINK, NULL, flags);
}

void rtmsg_ifinfo(int type, struct net_device *dev, unsigned int change,
		  gfp_t flags)
{
	struct sk_buff *skb;

	skb = rtmsg_ifinfo_build_skb(type, dev, change, flags);
	if (skb)
		rtmsg_ifinfo_send(skb, dev, flags);
}
EXPORT_SYMBOL(rtmsg_ifinfo);

static int nlmsg_populate_fdb_fill(struct sk_buff *skb,
				   struct net_device *dev,
				   u8 *addr, u32 pid, u32 seq,
				   int type, unsigned int flags,
				   int nlflags)
{
	struct nlmsghdr *nlh;
	struct ndmsg *ndm;

	nlh = nlmsg_put(skb, pid, seq, type, sizeof(*ndm), nlflags);
	if (!nlh)
		return -EMSGSIZE;

	ndm = nlmsg_data(nlh);
	ndm->ndm_family  = AF_BRIDGE;
	ndm->ndm_pad1	 = 0;
	ndm->ndm_pad2    = 0;
	ndm->ndm_flags	 = flags;
	ndm->ndm_type	 = 0;
	ndm->ndm_ifindex = dev->ifindex;
	ndm->ndm_state   = NUD_PERMANENT;

	if (nla_put(skb, NDA_LLADDR, ETH_ALEN, addr))
		goto nla_put_failure;

	nlmsg_end(skb, nlh);
	return 0;

nla_put_failure:
	nlmsg_cancel(skb, nlh);
	return -EMSGSIZE;
}

static inline size_t rtnl_fdb_nlmsg_size(void)
{
	return NLMSG_ALIGN(sizeof(struct ndmsg)) + nla_total_size(ETH_ALEN);
}

static void rtnl_fdb_notify(struct net_device *dev, u8 *addr, int type)
{
	struct net *net = dev_net(dev);
	struct sk_buff *skb;
	int err = -ENOBUFS;

	skb = nlmsg_new(rtnl_fdb_nlmsg_size(), GFP_ATOMIC);
	if (!skb)
		goto errout;

	err = nlmsg_populate_fdb_fill(skb, dev, addr, 0, 0, type, NTF_SELF, 0);
	if (err < 0) {
		kfree_skb(skb);
		goto errout;
	}

	rtnl_notify(skb, net, 0, RTNLGRP_NEIGH, NULL, GFP_ATOMIC);
	return;
errout:
	rtnl_set_sk_err(net, RTNLGRP_NEIGH, err);
}

/**
 * ndo_dflt_fdb_add - default netdevice operation to add an FDB entry
 */
int ndo_dflt_fdb_add(struct ndmsg *ndm,
		     struct nlattr *tb[],
		     struct net_device *dev,
		     const unsigned char *addr, u16 vid,
		     u16 flags)
{
	int err = -EINVAL;

	/* If aging addresses are supported device will need to
	 * implement its own handler for this.
	 */
	if (ndm->ndm_state && !(ndm->ndm_state & NUD_PERMANENT)) {
		pr_info("%s: FDB only supports static addresses\n", dev->name);
		return err;
	}

	if (vid) {
		pr_info("%s: vlans aren't supported yet for dev_uc|mc_add()\n", dev->name);
		return err;
	}

	if (is_unicast_ether_addr(addr) || is_link_local_ether_addr(addr))
		err = dev_uc_add_excl(dev, addr);
	else if (is_multicast_ether_addr(addr))
		err = dev_mc_add_excl(dev, addr);

	/* Only return duplicate errors if NLM_F_EXCL is set */
	if (err == -EEXIST && !(flags & NLM_F_EXCL))
		err = 0;

	return err;
}
EXPORT_SYMBOL(ndo_dflt_fdb_add);

static int fdb_vid_parse(struct nlattr *vlan_attr, u16 *p_vid)
{
	u16 vid = 0;

	if (vlan_attr) {
		if (nla_len(vlan_attr) != sizeof(u16)) {
			pr_info("PF_BRIDGE: RTM_NEWNEIGH with invalid vlan\n");
			return -EINVAL;
		}

		vid = nla_get_u16(vlan_attr);

		if (!vid || vid >= VLAN_VID_MASK) {
			pr_info("PF_BRIDGE: RTM_NEWNEIGH with invalid vlan id %d\n",
				vid);
			return -EINVAL;
		}
	}
	*p_vid = vid;
	return 0;
}

static int rtnl_fdb_add(struct sk_buff *skb, struct nlmsghdr *nlh)
{
	struct net *net = sock_net(skb->sk);
	struct ndmsg *ndm;
	struct nlattr *tb[NDA_MAX+1];
	struct net_device *dev;
	u8 *addr;
	u16 vid;
	int err;

	err = nlmsg_parse(nlh, sizeof(*ndm), tb, NDA_MAX, NULL);
	if (err < 0)
		return err;

	ndm = nlmsg_data(nlh);
	if (ndm->ndm_ifindex == 0) {
		pr_info("PF_BRIDGE: RTM_NEWNEIGH with invalid ifindex\n");
		return -EINVAL;
	}

	dev = __dev_get_by_index(net, ndm->ndm_ifindex);
	if (dev == NULL) {
		pr_info("PF_BRIDGE: RTM_NEWNEIGH with unknown ifindex\n");
		return -ENODEV;
	}

	if (!tb[NDA_LLADDR] || nla_len(tb[NDA_LLADDR]) != ETH_ALEN) {
		pr_info("PF_BRIDGE: RTM_NEWNEIGH with invalid address\n");
		return -EINVAL;
	}

	addr = nla_data(tb[NDA_LLADDR]);

	err = fdb_vid_parse(tb[NDA_VLAN], &vid);
	if (err)
		return err;

	err = -EOPNOTSUPP;

	/* Support fdb on master device the net/bridge default case */
	if ((!ndm->ndm_flags || ndm->ndm_flags & NTF_MASTER) &&
	    (dev->priv_flags & IFF_BRIDGE_PORT)) {
		struct net_device *br_dev = netdev_master_upper_dev_get(dev);
		const struct net_device_ops *ops = br_dev->netdev_ops;

		err = ops->ndo_fdb_add(ndm, tb, dev, addr, vid,
				       nlh->nlmsg_flags);
		if (err)
			goto out;
		else
			ndm->ndm_flags &= ~NTF_MASTER;
	}

	/* Embedded bridge, macvlan, and any other device support */
	if ((ndm->ndm_flags & NTF_SELF)) {
		if (dev->netdev_ops->ndo_fdb_add)
			err = dev->netdev_ops->ndo_fdb_add(ndm, tb, dev, addr,
							   vid,
							   nlh->nlmsg_flags);
		else
			err = ndo_dflt_fdb_add(ndm, tb, dev, addr, vid,
					       nlh->nlmsg_flags);

		if (!err) {
			rtnl_fdb_notify(dev, addr, RTM_NEWNEIGH);
			ndm->ndm_flags &= ~NTF_SELF;
		}
	}
out:
	return err;
}

/**
 * ndo_dflt_fdb_del - default netdevice operation to delete an FDB entry
 */
int ndo_dflt_fdb_del(struct ndmsg *ndm,
		     struct nlattr *tb[],
		     struct net_device *dev,
		     const unsigned char *addr, u16 vid)
{
	int err = -EINVAL;

	/* If aging addresses are supported device will need to
	 * implement its own handler for this.
	 */
	if (!(ndm->ndm_state & NUD_PERMANENT)) {
		pr_info("%s: FDB only supports static addresses\n", dev->name);
		return err;
	}

	if (is_unicast_ether_addr(addr) || is_link_local_ether_addr(addr))
		err = dev_uc_del(dev, addr);
	else if (is_multicast_ether_addr(addr))
		err = dev_mc_del(dev, addr);

	return err;
}
EXPORT_SYMBOL(ndo_dflt_fdb_del);

static int rtnl_fdb_del(struct sk_buff *skb, struct nlmsghdr *nlh)
{
	struct net *net = sock_net(skb->sk);
	struct ndmsg *ndm;
	struct nlattr *tb[NDA_MAX+1];
	struct net_device *dev;
	int err = -EINVAL;
	__u8 *addr;
	u16 vid;

	if (!netlink_capable(skb, CAP_NET_ADMIN))
		return -EPERM;

	err = nlmsg_parse(nlh, sizeof(*ndm), tb, NDA_MAX, NULL);
	if (err < 0)
		return err;

	ndm = nlmsg_data(nlh);
	if (ndm->ndm_ifindex == 0) {
		pr_info("PF_BRIDGE: RTM_DELNEIGH with invalid ifindex\n");
		return -EINVAL;
	}

	dev = __dev_get_by_index(net, ndm->ndm_ifindex);
	if (dev == NULL) {
		pr_info("PF_BRIDGE: RTM_DELNEIGH with unknown ifindex\n");
		return -ENODEV;
	}

	if (!tb[NDA_LLADDR] || nla_len(tb[NDA_LLADDR]) != ETH_ALEN) {
		pr_info("PF_BRIDGE: RTM_DELNEIGH with invalid address\n");
		return -EINVAL;
	}

	addr = nla_data(tb[NDA_LLADDR]);

	err = fdb_vid_parse(tb[NDA_VLAN], &vid);
	if (err)
		return err;

	err = -EOPNOTSUPP;

	/* Support fdb on master device the net/bridge default case */
	if ((!ndm->ndm_flags || ndm->ndm_flags & NTF_MASTER) &&
	    (dev->priv_flags & IFF_BRIDGE_PORT)) {
		struct net_device *br_dev = netdev_master_upper_dev_get(dev);
		const struct net_device_ops *ops = br_dev->netdev_ops;

		if (ops->ndo_fdb_del)
			err = ops->ndo_fdb_del(ndm, tb, dev, addr, vid);

		if (err)
			goto out;
		else
			ndm->ndm_flags &= ~NTF_MASTER;
	}

	/* Embedded bridge, macvlan, and any other device support */
	if (ndm->ndm_flags & NTF_SELF) {
		if (dev->netdev_ops->ndo_fdb_del)
			err = dev->netdev_ops->ndo_fdb_del(ndm, tb, dev, addr,
							   vid);
		else
			err = ndo_dflt_fdb_del(ndm, tb, dev, addr, vid);

		if (!err) {
			rtnl_fdb_notify(dev, addr, RTM_DELNEIGH);
			ndm->ndm_flags &= ~NTF_SELF;
		}
	}
out:
	return err;
}

static int nlmsg_populate_fdb(struct sk_buff *skb,
			      struct netlink_callback *cb,
			      struct net_device *dev,
			      int *idx,
			      struct netdev_hw_addr_list *list)
{
	struct netdev_hw_addr *ha;
	int err;
	u32 portid, seq;

	portid = NETLINK_CB(cb->skb).portid;
	seq = cb->nlh->nlmsg_seq;

	list_for_each_entry(ha, &list->list, list) {
		if (*idx < cb->args[0])
			goto skip;

		err = nlmsg_populate_fdb_fill(skb, dev, ha->addr,
					      portid, seq,
					      RTM_NEWNEIGH, NTF_SELF,
					      NLM_F_MULTI);
		if (err < 0)
			return err;
skip:
		*idx += 1;
	}
	return 0;
}

/**
 * ndo_dflt_fdb_dump - default netdevice operation to dump an FDB table.
 * @nlh: netlink message header
 * @dev: netdevice
 *
 * Default netdevice operation to dump the existing unicast address list.
 * Returns number of addresses from list put in skb.
 */
int ndo_dflt_fdb_dump(struct sk_buff *skb,
		      struct netlink_callback *cb,
		      struct net_device *dev,
		      struct net_device *filter_dev,
		      int idx)
{
	int err;

	netif_addr_lock_bh(dev);
	err = nlmsg_populate_fdb(skb, cb, dev, &idx, &dev->uc);
	if (err)
		goto out;
	nlmsg_populate_fdb(skb, cb, dev, &idx, &dev->mc);
out:
	netif_addr_unlock_bh(dev);
	return idx;
}
EXPORT_SYMBOL(ndo_dflt_fdb_dump);

static int rtnl_fdb_dump(struct sk_buff *skb, struct netlink_callback *cb)
{
	struct net_device *dev;
	struct nlattr *tb[IFLA_MAX+1];
	struct net_device *bdev = NULL;
	struct net_device *br_dev = NULL;
	const struct net_device_ops *ops = NULL;
	const struct net_device_ops *cops = NULL;
	struct ifinfomsg *ifm = nlmsg_data(cb->nlh);
	struct net *net = sock_net(skb->sk);
	int brport_idx = 0;
	int br_idx = 0;
	int idx = 0;

	if (nlmsg_parse(cb->nlh, sizeof(struct ifinfomsg), tb, IFLA_MAX,
			ifla_policy) == 0) {
		if (tb[IFLA_MASTER])
			br_idx = nla_get_u32(tb[IFLA_MASTER]);
	}

	brport_idx = ifm->ifi_index;

	if (br_idx) {
		br_dev = __dev_get_by_index(net, br_idx);
		if (!br_dev)
			return -ENODEV;

		ops = br_dev->netdev_ops;
		bdev = br_dev;
	}

	for_each_netdev(net, dev) {
		if (brport_idx && (dev->ifindex != brport_idx))
			continue;

		if (!br_idx) { /* user did not specify a specific bridge */
			if (dev->priv_flags & IFF_BRIDGE_PORT) {
				br_dev = netdev_master_upper_dev_get(dev);
				cops = br_dev->netdev_ops;
			}

			bdev = dev;
		} else {
			if (dev != br_dev &&
			    !(dev->priv_flags & IFF_BRIDGE_PORT))
				continue;

			if (br_dev != netdev_master_upper_dev_get(dev) &&
			    !(dev->priv_flags & IFF_EBRIDGE))
				continue;

			bdev = br_dev;
			cops = ops;
		}

		if (dev->priv_flags & IFF_BRIDGE_PORT) {
			if (cops && cops->ndo_fdb_dump)
				idx = cops->ndo_fdb_dump(skb, cb, br_dev, dev,
							 idx);
		}

		if (dev->netdev_ops->ndo_fdb_dump)
			idx = dev->netdev_ops->ndo_fdb_dump(skb, cb, dev, NULL,
							    idx);
		else
			idx = ndo_dflt_fdb_dump(skb, cb, dev, NULL, idx);

		cops = NULL;
	}

	cb->args[0] = idx;
	return skb->len;
}

static int brport_nla_put_flag(struct sk_buff *skb, u32 flags, u32 mask,
			       unsigned int attrnum, unsigned int flag)
{
	if (mask & flag)
		return nla_put_u8(skb, attrnum, !!(flags & flag));
	return 0;
}

int ndo_dflt_bridge_getlink(struct sk_buff *skb, u32 pid, u32 seq,
			    struct net_device *dev, u16 mode,
			    u32 flags, u32 mask)
{
	struct nlmsghdr *nlh;
	struct ifinfomsg *ifm;
	struct nlattr *br_afspec;
	struct nlattr *protinfo;
	u8 operstate = netif_running(dev) ? dev->operstate : IF_OPER_DOWN;
	struct net_device *br_dev = netdev_master_upper_dev_get(dev);

	nlh = nlmsg_put(skb, pid, seq, RTM_NEWLINK, sizeof(*ifm), NLM_F_MULTI);
	if (nlh == NULL)
		return -EMSGSIZE;

	ifm = nlmsg_data(nlh);
	ifm->ifi_family = AF_BRIDGE;
	ifm->__ifi_pad = 0;
	ifm->ifi_type = dev->type;
	ifm->ifi_index = dev->ifindex;
	ifm->ifi_flags = dev_get_flags(dev);
	ifm->ifi_change = 0;


	if (nla_put_string(skb, IFLA_IFNAME, dev->name) ||
	    nla_put_u32(skb, IFLA_MTU, dev->mtu) ||
	    nla_put_u8(skb, IFLA_OPERSTATE, operstate) ||
	    (br_dev &&
	     nla_put_u32(skb, IFLA_MASTER, br_dev->ifindex)) ||
	    (dev->addr_len &&
	     nla_put(skb, IFLA_ADDRESS, dev->addr_len, dev->dev_addr)) ||
	    (dev->ifindex != dev->iflink &&
	     nla_put_u32(skb, IFLA_LINK, dev->iflink)))
		goto nla_put_failure;

	br_afspec = nla_nest_start(skb, IFLA_AF_SPEC);
	if (!br_afspec)
		goto nla_put_failure;

	if (nla_put_u16(skb, IFLA_BRIDGE_FLAGS, BRIDGE_FLAGS_SELF)) {
		nla_nest_cancel(skb, br_afspec);
		goto nla_put_failure;
	}

	if (mode != BRIDGE_MODE_UNDEF) {
		if (nla_put_u16(skb, IFLA_BRIDGE_MODE, mode)) {
			nla_nest_cancel(skb, br_afspec);
			goto nla_put_failure;
		}
	}
	nla_nest_end(skb, br_afspec);

	protinfo = nla_nest_start(skb, IFLA_PROTINFO | NLA_F_NESTED);
	if (!protinfo)
		goto nla_put_failure;

	if (brport_nla_put_flag(skb, flags, mask,
				IFLA_BRPORT_MODE, BR_HAIRPIN_MODE) ||
	    brport_nla_put_flag(skb, flags, mask,
				IFLA_BRPORT_GUARD, BR_BPDU_GUARD) ||
	    brport_nla_put_flag(skb, flags, mask,
				IFLA_BRPORT_FAST_LEAVE,
				BR_MULTICAST_FAST_LEAVE) ||
	    brport_nla_put_flag(skb, flags, mask,
				IFLA_BRPORT_PROTECT, BR_ROOT_BLOCK) ||
	    brport_nla_put_flag(skb, flags, mask,
				IFLA_BRPORT_LEARNING, BR_LEARNING) ||
	    brport_nla_put_flag(skb, flags, mask,
				IFLA_BRPORT_LEARNING_SYNC, BR_LEARNING_SYNC) ||
	    brport_nla_put_flag(skb, flags, mask,
				IFLA_BRPORT_UNICAST_FLOOD, BR_FLOOD) ||
	    brport_nla_put_flag(skb, flags, mask,
				IFLA_BRPORT_PROXYARP, BR_PROXYARP)) {
		nla_nest_cancel(skb, protinfo);
		goto nla_put_failure;
	}

	nla_nest_end(skb, protinfo);

	nlmsg_end(skb, nlh);
	return 0;
nla_put_failure:
	nlmsg_cancel(skb, nlh);
	return -EMSGSIZE;
}
EXPORT_SYMBOL(ndo_dflt_bridge_getlink);

static int rtnl_bridge_getlink(struct sk_buff *skb, struct netlink_callback *cb)
{
	struct net *net = sock_net(skb->sk);
	struct net_device *dev;
	int idx = 0;
	u32 portid = NETLINK_CB(cb->skb).portid;
	u32 seq = cb->nlh->nlmsg_seq;
	u32 filter_mask = 0;

	if (nlmsg_len(cb->nlh) > sizeof(struct ifinfomsg)) {
		struct nlattr *extfilt;

		extfilt = nlmsg_find_attr(cb->nlh, sizeof(struct ifinfomsg),
					  IFLA_EXT_MASK);
		if (extfilt) {
			if (nla_len(extfilt) < sizeof(filter_mask))
				return -EINVAL;

			filter_mask = nla_get_u32(extfilt);
		}
	}

	rcu_read_lock();
	for_each_netdev_rcu(net, dev) {
		const struct net_device_ops *ops = dev->netdev_ops;
		struct net_device *br_dev = netdev_master_upper_dev_get(dev);

		if (br_dev && br_dev->netdev_ops->ndo_bridge_getlink) {
			if (idx >= cb->args[0] &&
			    br_dev->netdev_ops->ndo_bridge_getlink(
				    skb, portid, seq, dev, filter_mask) < 0)
				break;
			idx++;
		}

		if (ops->ndo_bridge_getlink) {
			if (idx >= cb->args[0] &&
			    ops->ndo_bridge_getlink(skb, portid, seq, dev,
						    filter_mask) < 0)
				break;
			idx++;
		}
	}
	rcu_read_unlock();
	cb->args[0] = idx;

	return skb->len;
}

static inline size_t bridge_nlmsg_size(void)
{
	return NLMSG_ALIGN(sizeof(struct ifinfomsg))
		+ nla_total_size(IFNAMSIZ)	/* IFLA_IFNAME */
		+ nla_total_size(MAX_ADDR_LEN)	/* IFLA_ADDRESS */
		+ nla_total_size(sizeof(u32))	/* IFLA_MASTER */
		+ nla_total_size(sizeof(u32))	/* IFLA_MTU */
		+ nla_total_size(sizeof(u32))	/* IFLA_LINK */
		+ nla_total_size(sizeof(u32))	/* IFLA_OPERSTATE */
		+ nla_total_size(sizeof(u8))	/* IFLA_PROTINFO */
		+ nla_total_size(sizeof(struct nlattr))	/* IFLA_AF_SPEC */
		+ nla_total_size(sizeof(u16))	/* IFLA_BRIDGE_FLAGS */
		+ nla_total_size(sizeof(u16));	/* IFLA_BRIDGE_MODE */
}

static int rtnl_bridge_notify(struct net_device *dev)
{
	struct net *net = dev_net(dev);
	struct sk_buff *skb;
	int err = -EOPNOTSUPP;

	if (!dev->netdev_ops->ndo_bridge_getlink)
		return 0;

	skb = nlmsg_new(bridge_nlmsg_size(), GFP_ATOMIC);
	if (!skb) {
		err = -ENOMEM;
		goto errout;
	}

	err = dev->netdev_ops->ndo_bridge_getlink(skb, 0, 0, dev, 0);
	if (err < 0)
		goto errout;

	if (!skb->len)
		goto errout;

	rtnl_notify(skb, net, 0, RTNLGRP_LINK, NULL, GFP_ATOMIC);
	return 0;
errout:
	WARN_ON(err == -EMSGSIZE);
	kfree_skb(skb);
	if (err)
		rtnl_set_sk_err(net, RTNLGRP_LINK, err);
	return err;
}

static int rtnl_bridge_setlink(struct sk_buff *skb, struct nlmsghdr *nlh)
{
	struct net *net = sock_net(skb->sk);
	struct ifinfomsg *ifm;
	struct net_device *dev;
	struct nlattr *br_spec, *attr = NULL;
	int rem, err = -EOPNOTSUPP;
	u16 flags = 0;
	bool have_flags = false;

	if (nlmsg_len(nlh) < sizeof(*ifm))
		return -EINVAL;

	ifm = nlmsg_data(nlh);
	if (ifm->ifi_family != AF_BRIDGE)
		return -EPFNOSUPPORT;

	dev = __dev_get_by_index(net, ifm->ifi_index);
	if (!dev) {
		pr_info("PF_BRIDGE: RTM_SETLINK with unknown ifindex\n");
		return -ENODEV;
	}

	br_spec = nlmsg_find_attr(nlh, sizeof(struct ifinfomsg), IFLA_AF_SPEC);
	if (br_spec) {
		nla_for_each_nested(attr, br_spec, rem) {
			if (nla_type(attr) == IFLA_BRIDGE_FLAGS) {
				if (nla_len(attr) < sizeof(flags))
					return -EINVAL;

				have_flags = true;
				flags = nla_get_u16(attr);
				break;
			}
		}
	}

	if (!flags || (flags & BRIDGE_FLAGS_MASTER)) {
		struct net_device *br_dev = netdev_master_upper_dev_get(dev);

		if (!br_dev || !br_dev->netdev_ops->ndo_bridge_setlink) {
			err = -EOPNOTSUPP;
			goto out;
		}

		err = br_dev->netdev_ops->ndo_bridge_setlink(dev, nlh, flags);
		if (err)
			goto out;

		flags &= ~BRIDGE_FLAGS_MASTER;
	}

	if ((flags & BRIDGE_FLAGS_SELF)) {
		if (!dev->netdev_ops->ndo_bridge_setlink)
			err = -EOPNOTSUPP;
		else
			err = dev->netdev_ops->ndo_bridge_setlink(dev, nlh,
								  flags);
		if (!err) {
			flags &= ~BRIDGE_FLAGS_SELF;

			/* Generate event to notify upper layer of bridge
			 * change
			 */
			err = rtnl_bridge_notify(dev);
		}
	}

	if (have_flags)
		memcpy(nla_data(attr), &flags, sizeof(flags));
out:
	return err;
}

static int rtnl_bridge_dellink(struct sk_buff *skb, struct nlmsghdr *nlh)
{
	struct net *net = sock_net(skb->sk);
	struct ifinfomsg *ifm;
	struct net_device *dev;
	struct nlattr *br_spec, *attr = NULL;
	int rem, err = -EOPNOTSUPP;
	u16 flags = 0;
	bool have_flags = false;

	if (nlmsg_len(nlh) < sizeof(*ifm))
		return -EINVAL;

	ifm = nlmsg_data(nlh);
	if (ifm->ifi_family != AF_BRIDGE)
		return -EPFNOSUPPORT;

	dev = __dev_get_by_index(net, ifm->ifi_index);
	if (!dev) {
		pr_info("PF_BRIDGE: RTM_SETLINK with unknown ifindex\n");
		return -ENODEV;
	}

	br_spec = nlmsg_find_attr(nlh, sizeof(struct ifinfomsg), IFLA_AF_SPEC);
	if (br_spec) {
		nla_for_each_nested(attr, br_spec, rem) {
			if (nla_type(attr) == IFLA_BRIDGE_FLAGS) {
				if (nla_len(attr) < sizeof(flags))
					return -EINVAL;

				have_flags = true;
				flags = nla_get_u16(attr);
				break;
			}
		}
	}

	if (!flags || (flags & BRIDGE_FLAGS_MASTER)) {
		struct net_device *br_dev = netdev_master_upper_dev_get(dev);

		if (!br_dev || !br_dev->netdev_ops->ndo_bridge_dellink) {
			err = -EOPNOTSUPP;
			goto out;
		}

		err = br_dev->netdev_ops->ndo_bridge_dellink(dev, nlh, flags);
		if (err)
			goto out;

		flags &= ~BRIDGE_FLAGS_MASTER;
	}

	if ((flags & BRIDGE_FLAGS_SELF)) {
		if (!dev->netdev_ops->ndo_bridge_dellink)
			err = -EOPNOTSUPP;
		else
			err = dev->netdev_ops->ndo_bridge_dellink(dev, nlh,
								  flags);

		if (!err) {
			flags &= ~BRIDGE_FLAGS_SELF;

			/* Generate event to notify upper layer of bridge
			 * change
			 */
			err = rtnl_bridge_notify(dev);
		}
	}

	if (have_flags)
		memcpy(nla_data(attr), &flags, sizeof(flags));
out:
	return err;
}

/* Process one rtnetlink message. */

static int rtnetlink_rcv_msg(struct sk_buff *skb, struct nlmsghdr *nlh)
{
	struct net *net = sock_net(skb->sk);
	rtnl_doit_func doit;
	int sz_idx, kind;
	int family;
	int type;
	int err;

	type = nlh->nlmsg_type;
	if (type > RTM_MAX)
		return -EOPNOTSUPP;

	type -= RTM_BASE;

	/* All the messages must have at least 1 byte length */
	if (nlmsg_len(nlh) < sizeof(struct rtgenmsg))
		return 0;

	family = ((struct rtgenmsg *)nlmsg_data(nlh))->rtgen_family;
	sz_idx = type>>2;
	kind = type&3;

	if (kind != 2 && !netlink_net_capable(skb, CAP_NET_ADMIN))
		return -EPERM;

	if (kind == 2 && nlh->nlmsg_flags&NLM_F_DUMP) {
		struct sock *rtnl;
		rtnl_dumpit_func dumpit;
		rtnl_calcit_func calcit;
		u16 min_dump_alloc = 0;

		dumpit = rtnl_get_dumpit(family, type);
		if (dumpit == NULL)
			return -EOPNOTSUPP;
		calcit = rtnl_get_calcit(family, type);
		if (calcit)
			min_dump_alloc = calcit(skb, nlh);

		__rtnl_unlock();
		rtnl = net->rtnl;
		{
			struct netlink_dump_control c = {
				.dump		= dumpit,
				.min_dump_alloc	= min_dump_alloc,
			};
			err = netlink_dump_start(rtnl, skb, nlh, &c);
		}
		rtnl_lock();
		return err;
	}

	doit = rtnl_get_doit(family, type);
	if (doit == NULL)
		return -EOPNOTSUPP;

	return doit(skb, nlh);
}

static void rtnetlink_rcv(struct sk_buff *skb)
{
	rtnl_lock();
	netlink_rcv_skb(skb, &rtnetlink_rcv_msg);
	rtnl_unlock();
}

static int rtnetlink_event(struct notifier_block *this, unsigned long event, void *ptr)
{
	struct net_device *dev = netdev_notifier_info_to_dev(ptr);

	switch (event) {
	case NETDEV_UP:
	case NETDEV_DOWN:
	case NETDEV_PRE_UP:
	case NETDEV_POST_INIT:
	case NETDEV_REGISTER:
	case NETDEV_CHANGE:
	case NETDEV_PRE_TYPE_CHANGE:
	case NETDEV_GOING_DOWN:
	case NETDEV_UNREGISTER:
	case NETDEV_UNREGISTER_FINAL:
	case NETDEV_RELEASE:
	case NETDEV_JOIN:
	case NETDEV_BONDING_INFO:
		break;
	default:
		rtmsg_ifinfo(RTM_NEWLINK, dev, 0, GFP_KERNEL);
		break;
	}
	return NOTIFY_DONE;
}

static struct notifier_block rtnetlink_dev_notifier = {
	.notifier_call	= rtnetlink_event,
};


static int __net_init rtnetlink_net_init(struct net *net)
{
	struct sock *sk;
	struct netlink_kernel_cfg cfg = {
		.groups		= RTNLGRP_MAX,
		.input		= rtnetlink_rcv,
		.cb_mutex	= &rtnl_mutex,
		.flags		= NL_CFG_F_NONROOT_RECV,
	};

	sk = netlink_kernel_create(net, NETLINK_ROUTE, &cfg);
	if (!sk)
		return -ENOMEM;
	net->rtnl = sk;
	return 0;
}

static void __net_exit rtnetlink_net_exit(struct net *net)
{
	netlink_kernel_release(net->rtnl);
	net->rtnl = NULL;
}

static struct pernet_operations rtnetlink_net_ops = {
	.init = rtnetlink_net_init,
	.exit = rtnetlink_net_exit,
};

void __init rtnetlink_init(void)
{
	if (register_pernet_subsys(&rtnetlink_net_ops))
		panic("rtnetlink_init: cannot initialize rtnetlink\n");

	register_netdevice_notifier(&rtnetlink_dev_notifier);

	rtnl_register(PF_UNSPEC, RTM_GETLINK, rtnl_getlink,
		      rtnl_dump_ifinfo, rtnl_calcit);
	rtnl_register(PF_UNSPEC, RTM_SETLINK, rtnl_setlink, NULL, NULL);
	rtnl_register(PF_UNSPEC, RTM_NEWLINK, rtnl_newlink, NULL, NULL);
	rtnl_register(PF_UNSPEC, RTM_DELLINK, rtnl_dellink, NULL, NULL);

	rtnl_register(PF_UNSPEC, RTM_GETADDR, NULL, rtnl_dump_all, NULL);
	rtnl_register(PF_UNSPEC, RTM_GETROUTE, NULL, rtnl_dump_all, NULL);

	rtnl_register(PF_BRIDGE, RTM_NEWNEIGH, rtnl_fdb_add, NULL, NULL);
	rtnl_register(PF_BRIDGE, RTM_DELNEIGH, rtnl_fdb_del, NULL, NULL);
	rtnl_register(PF_BRIDGE, RTM_GETNEIGH, NULL, rtnl_fdb_dump, NULL);

	rtnl_register(PF_BRIDGE, RTM_GETLINK, NULL, rtnl_bridge_getlink, NULL);
	rtnl_register(PF_BRIDGE, RTM_DELLINK, rtnl_bridge_dellink, NULL, NULL);
	rtnl_register(PF_BRIDGE, RTM_SETLINK, rtnl_bridge_setlink, NULL, NULL);
}
<|MERGE_RESOLUTION|>--- conflicted
+++ resolved
@@ -2120,13 +2120,10 @@
 		if (IS_ERR(dest_net))
 			return PTR_ERR(dest_net);
 
-<<<<<<< HEAD
-=======
 		err = -EPERM;
 		if (!netlink_ns_capable(skb, dest_net->user_ns, CAP_NET_ADMIN))
 			goto out;
 
->>>>>>> d525211f
 		if (tb[IFLA_LINK_NETNSID]) {
 			int id = nla_get_s32(tb[IFLA_LINK_NETNSID]);
 
@@ -2135,12 +2132,9 @@
 				err =  -EINVAL;
 				goto out;
 			}
-<<<<<<< HEAD
-=======
 			err = -EPERM;
 			if (!netlink_ns_capable(skb, link_net->user_ns, CAP_NET_ADMIN))
 				goto out;
->>>>>>> d525211f
 		}
 
 		dev = rtnl_create_link(link_net ? : dest_net, ifname,
@@ -2172,31 +2166,12 @@
 			}
 		}
 		err = rtnl_configure_link(dev, ifm);
-<<<<<<< HEAD
-		if (err < 0) {
-			if (ops->newlink) {
-				LIST_HEAD(list_kill);
-
-				ops->dellink(dev, &list_kill);
-				unregister_netdevice_many(&list_kill);
-			} else {
-				unregister_netdevice(dev);
-			}
-			goto out;
-		}
-
-		if (link_net) {
-			err = dev_change_net_namespace(dev, dest_net, ifname);
-			if (err < 0)
-				unregister_netdevice(dev);
-=======
 		if (err < 0)
 			goto out_unregister;
 		if (link_net) {
 			err = dev_change_net_namespace(dev, dest_net, ifname);
 			if (err < 0)
 				goto out_unregister;
->>>>>>> d525211f
 		}
 out:
 		if (link_net)
