config MTD_NAND_ECC
	tristate

config MTD_NAND_ECC_SMC
	bool "NAND ECC Smart Media byte order"
	depends on MTD_NAND_ECC
	default n
	help
	  Software ECC according to the Smart Media Specification.
	  The original Linux implementation had byte 0 and 1 swapped.


menuconfig MTD_NAND
	tristate "NAND Device Support"
	depends on MTD
	select MTD_NAND_IDS
	select MTD_NAND_ECC
	help
	  This enables support for accessing all type of NAND flash
	  devices. For further information see
	  <http://www.linux-mtd.infradead.org/doc/nand.html>.

if MTD_NAND

config MTD_NAND_BCH
	tristate
	select BCH
	depends on MTD_NAND_ECC_BCH
	default MTD_NAND

config MTD_NAND_ECC_BCH
	bool "Support software BCH ECC"
	default n
	help
	  This enables support for software BCH error correction. Binary BCH
	  codes are more powerful and cpu intensive than traditional Hamming
	  ECC codes. They are used with NAND devices requiring more than 1 bit
	  of error correction.

config MTD_SM_COMMON
	tristate
	default n

config MTD_NAND_DENALI
	tristate

config MTD_NAND_DENALI_PCI
        tristate "Support Denali NAND controller on Intel Moorestown"
	select MTD_NAND_DENALI
	depends on HAS_DMA && PCI
        help
          Enable the driver for NAND flash on Intel Moorestown, using the
          Denali NAND controller core.

config MTD_NAND_DENALI_DT
	tristate "Support Denali NAND controller as a DT device"
	select MTD_NAND_DENALI
	depends on HAS_DMA && HAVE_CLK
	help
	  Enable the driver for NAND flash on platforms using a Denali NAND
	  controller as a DT device.

config MTD_NAND_DENALI_SCRATCH_REG_ADDR
        hex "Denali NAND size scratch register address"
        default "0xFF108018"
        depends on MTD_NAND_DENALI_PCI
        help
          Some platforms place the NAND chip size in a scratch register
          because (some versions of) the driver aren't able to automatically
          determine the size of certain chips. Set the address of the
          scratch register here to enable this feature. On Intel Moorestown
          boards, the scratch register is at 0xFF108018.

config MTD_NAND_GPIO
	tristate "GPIO assisted NAND Flash driver"
	depends on GPIOLIB || COMPILE_TEST
	help
	  This enables a NAND flash driver where control signals are
	  connected to GPIO pins, and commands and data are communicated
	  via a memory mapped interface.

config MTD_NAND_AMS_DELTA
	tristate "NAND Flash device on Amstrad E3"
	depends on MACH_AMS_DELTA
	default y
	help
	  Support for NAND flash on Amstrad E3 (Delta).

config MTD_NAND_OMAP2
	tristate "NAND Flash device on OMAP2, OMAP3 and OMAP4"
	depends on ARCH_OMAP2PLUS
	help
          Support for NAND flash on Texas Instruments OMAP2, OMAP3 and OMAP4
	  platforms.

config MTD_NAND_OMAP_BCH
	depends on MTD_NAND_OMAP2
	bool "Support hardware based BCH error correction"
	default n
	select BCH
	help
	  This config enables the ELM hardware engine, which can be used to
	  locate and correct errors when using BCH ECC scheme. This offloads
	  the cpu from doing ECC error searching and correction. However some
	  legacy OMAP families like OMAP2xxx, OMAP3xxx do not have ELM engine
	  so this is optional for them.

config MTD_NAND_OMAP_BCH_BUILD
	def_tristate MTD_NAND_OMAP2 && MTD_NAND_OMAP_BCH

config MTD_NAND_IDS
	tristate

config MTD_NAND_RICOH
	tristate "Ricoh xD card reader"
	default n
	depends on PCI
	select MTD_SM_COMMON
	help
	  Enable support for Ricoh R5C852 xD card reader
	  You also need to enable ether
	  NAND SSFDC (SmartMedia) read only translation layer' or new
	  expermental, readwrite
	  'SmartMedia/xD new translation layer'

config MTD_NAND_AU1550
	tristate "Au1550/1200 NAND support"
	depends on MIPS_ALCHEMY
	help
	  This enables the driver for the NAND flash controller on the
	  AMD/Alchemy 1550 SOC.

config MTD_NAND_BF5XX
	tristate "Blackfin on-chip NAND Flash Controller driver"
	depends on BF54x || BF52x
	help
	  This enables the Blackfin on-chip NAND flash controller

	  No board specific support is done by this driver, each board
	  must advertise a platform_device for the driver to attach.

	  This driver can also be built as a module. If so, the module
	  will be called bf5xx-nand.

config MTD_NAND_BF5XX_HWECC
	bool "BF5XX NAND Hardware ECC"
	default y
	depends on MTD_NAND_BF5XX
	help
	  Enable the use of the BF5XX's internal ECC generator when
	  using NAND.

config MTD_NAND_BF5XX_BOOTROM_ECC
	bool "Use Blackfin BootROM ECC Layout"
	default n
	depends on MTD_NAND_BF5XX_HWECC
	help
	  If you wish to modify NAND pages and allow the Blackfin on-chip
	  BootROM to boot from them, say Y here.  This is only necessary
	  if you are booting U-Boot out of NAND and you wish to update
	  U-Boot from Linux' userspace.  Otherwise, you should say N here.

	  If unsure, say N.

config MTD_NAND_S3C2410
	tristate "NAND Flash support for Samsung S3C SoCs"
	depends on ARCH_S3C24XX || ARCH_S3C64XX
	help
	  This enables the NAND flash controller on the S3C24xx and S3C64xx
	  SoCs

	  No board specific support is done by this driver, each board
	  must advertise a platform_device for the driver to attach.

config MTD_NAND_S3C2410_DEBUG
	bool "Samsung S3C NAND driver debug"
	depends on MTD_NAND_S3C2410
	help
	  Enable debugging of the S3C NAND driver

config MTD_NAND_S3C2410_HWECC
	bool "Samsung S3C NAND Hardware ECC"
	depends on MTD_NAND_S3C2410
	help
	  Enable the use of the controller's internal ECC generator when
	  using NAND. Early versions of the chips have had problems with
	  incorrect ECC generation, and if using these, the default of
	  software ECC is preferable.

config MTD_NAND_NDFC
	tristate "NDFC NanD Flash Controller"
	depends on 4xx
	select MTD_NAND_ECC_SMC
	help
	 NDFC Nand Flash Controllers are integrated in IBM/AMCC's 4xx SoCs

config MTD_NAND_S3C2410_CLKSTOP
	bool "Samsung S3C NAND IDLE clock stop"
	depends on MTD_NAND_S3C2410
	default n
	help
	  Stop the clock to the NAND controller when there is no chip
	  selected to save power. This will mean there is a small delay
	  when the is NAND chip selected or released, but will save
	  approximately 5mA of power when there is nothing happening.

config MTD_NAND_DISKONCHIP
	tristate "DiskOnChip 2000, Millennium and Millennium Plus (NAND reimplementation)"
	depends on HAS_IOMEM
	select REED_SOLOMON
	select REED_SOLOMON_DEC16
	help
	  This is a reimplementation of M-Systems DiskOnChip 2000,
	  Millennium and Millennium Plus as a standard NAND device driver,
	  as opposed to the earlier self-contained MTD device drivers.
	  This should enable, among other things, proper JFFS2 operation on
	  these devices.

config MTD_NAND_DISKONCHIP_PROBE_ADVANCED
        bool "Advanced detection options for DiskOnChip"
        depends on MTD_NAND_DISKONCHIP
        help
          This option allows you to specify nonstandard address at which to
          probe for a DiskOnChip, or to change the detection options.  You
          are unlikely to need any of this unless you are using LinuxBIOS.
          Say 'N'.

config MTD_NAND_DISKONCHIP_PROBE_ADDRESS
        hex "Physical address of DiskOnChip" if MTD_NAND_DISKONCHIP_PROBE_ADVANCED
        depends on MTD_NAND_DISKONCHIP
        default "0"
        ---help---
        By default, the probe for DiskOnChip devices will look for a
        DiskOnChip at every multiple of 0x2000 between 0xC8000 and 0xEE000.
        This option allows you to specify a single address at which to probe
        for the device, which is useful if you have other devices in that
        range which get upset when they are probed.

        (Note that on PowerPC, the normal probe will only check at
        0xE4000000.)

        Normally, you should leave this set to zero, to allow the probe at
        the normal addresses.

config MTD_NAND_DISKONCHIP_PROBE_HIGH
        bool "Probe high addresses"
        depends on MTD_NAND_DISKONCHIP_PROBE_ADVANCED
        help
          By default, the probe for DiskOnChip devices will look for a
          DiskOnChip at every multiple of 0x2000 between 0xC8000 and 0xEE000.
          This option changes to make it probe between 0xFFFC8000 and
          0xFFFEE000.  Unless you are using LinuxBIOS, this is unlikely to be
          useful to you.  Say 'N'.

config MTD_NAND_DISKONCHIP_BBTWRITE
	bool "Allow BBT writes on DiskOnChip Millennium and 2000TSOP"
	depends on MTD_NAND_DISKONCHIP
	help
	  On DiskOnChip devices shipped with the INFTL filesystem (Millennium
	  and 2000 TSOP/Alon), Linux reserves some space at the end of the
	  device for the Bad Block Table (BBT).  If you have existing INFTL
	  data on your device (created by non-Linux tools such as M-Systems'
	  DOS drivers), your data might overlap the area Linux wants to use for
	  the BBT.  If this is a concern for you, leave this option disabled and
	  Linux will not write BBT data into this area.
	  The downside of leaving this option disabled is that if bad blocks
	  are detected by Linux, they will not be recorded in the BBT, which
	  could cause future problems.
	  Once you enable this option, new filesystems (INFTL or others, created
	  in Linux or other operating systems) will not use the reserved area.
	  The only reason not to enable this option is to prevent damage to
	  preexisting filesystems.
	  Even if you leave this disabled, you can enable BBT writes at module
	  load time (assuming you build diskonchip as a module) with the module
	  parameter "inftl_bbt_write=1".

config MTD_NAND_DOCG4
	tristate "Support for DiskOnChip G4"
	depends on HAS_IOMEM
	select BCH
	select BITREVERSE
	help
	  Support for diskonchip G4 nand flash, found in various smartphones and
	  PDAs, among them the Palm Treo680, HTC Prophet and Wizard, Toshiba
	  Portege G900, Asus P526, and O2 XDA Zinc.

	  With this driver you will be able to use UBI and create a ubifs on the
	  device, so you may wish to consider enabling UBI and UBIFS as well.

	  These devices ship with the Mys/Sandisk SAFTL formatting, for which
	  there is currently no mtd parser, so you may want to use command line
	  partitioning to segregate write-protected blocks. On the Treo680, the
	  first five erase blocks (256KiB each) are write-protected, followed
	  by the block containing the saftl partition table.  This is probably
	  typical.

config MTD_NAND_SHARPSL
	tristate "Support for NAND Flash on Sharp SL Series (C7xx + others)"
	depends on ARCH_PXA

config MTD_NAND_CAFE
	tristate "NAND support for OLPC CAFÉ chip"
	depends on PCI
	select REED_SOLOMON
	select REED_SOLOMON_DEC16
	help
	  Use NAND flash attached to the CAFÉ chip designed for the OLPC
	  laptop.

config MTD_NAND_CS553X
	tristate "NAND support for CS5535/CS5536 (AMD Geode companion chip)"
	depends on X86_32
	help
	  The CS553x companion chips for the AMD Geode processor
	  include NAND flash controllers with built-in hardware ECC
	  capabilities; enabling this option will allow you to use
	  these. The driver will check the MSRs to verify that the
	  controller is enabled for NAND, and currently requires that
	  the controller be in MMIO mode.

	  If you say "m", the module will be called cs553x_nand.

config MTD_NAND_ATMEL
	tristate "Support for NAND Flash / SmartMedia on AT91 and AVR32"
	depends on ARCH_AT91 || AVR32
	help
	  Enables support for NAND Flash / Smart Media Card interface
	  on Atmel AT91 and AVR32 processors.

config MTD_NAND_PXA3xx
	tristate "NAND support on PXA3xx and Armada 370/XP"
	depends on PXA3xx || ARCH_MMP || PLAT_ORION
	help
	  This enables the driver for the NAND flash device found on
	  PXA3xx processors (NFCv1) and also on Armada 370/XP (NFCv2).

config MTD_NAND_SLC_LPC32XX
	tristate "NXP LPC32xx SLC Controller"
	depends on ARCH_LPC32XX
	help
	  Enables support for NXP's LPC32XX SLC (i.e. for Single Level Cell
	  chips) NAND controller. This is the default for the PHYTEC 3250
	  reference board which contains a NAND256R3A2CZA6 chip.

	  Please check the actual NAND chip connected and its support
	  by the SLC NAND controller.

config MTD_NAND_MLC_LPC32XX
	tristate "NXP LPC32xx MLC Controller"
	depends on ARCH_LPC32XX
	help
	  Uses the LPC32XX MLC (i.e. for Multi Level Cell chips) NAND
	  controller. This is the default for the WORK92105 controller
	  board.

	  Please check the actual NAND chip connected and its support
	  by the MLC NAND controller.

config MTD_NAND_CM_X270
	tristate "Support for NAND Flash on CM-X270 modules"
	depends on MACH_ARMCORE

config MTD_NAND_PASEMI
	tristate "NAND support for PA Semi PWRficient"
	depends on PPC_PASEMI
	help
	  Enables support for NAND Flash interface on PA Semi PWRficient
	  based boards

config MTD_NAND_TMIO
	tristate "NAND Flash device on Toshiba Mobile IO Controller"
	depends on MFD_TMIO
	help
	  Support for NAND flash connected to a Toshiba Mobile IO
	  Controller in some PDAs, including the Sharp SL6000x.

config MTD_NAND_NANDSIM
	tristate "Support for NAND Flash Simulator"
	help
	  The simulator may simulate various NAND flash chips for the
	  MTD nand layer.

config MTD_NAND_GPMI_NAND
        tristate "GPMI NAND Flash Controller driver"
        depends on MTD_NAND && MXS_DMA
        help
	 Enables NAND Flash support for IMX23, IMX28 or IMX6.
	 The GPMI controller is very powerful, with the help of BCH
	 module, it can do the hardware ECC. The GPMI supports several
	 NAND flashs at the same time. The GPMI may conflicts with other
	 block, such as SD card. So pay attention to it when you enable
	 the GPMI.

config MTD_NAND_BRCMNAND
	tristate "Broadcom STB NAND controller"
	depends on ARM || ARM64 || MIPS
	help
	  Enables the Broadcom NAND controller driver. The controller was
	  originally designed for Set-Top Box but is used on various BCM7xxx,
	  BCM3xxx, BCM63xxx, iProc/Cygnus and more.

config MTD_NAND_BCM47XXNFLASH
	tristate "Support for NAND flash on BCM4706 BCMA bus"
	depends on BCMA_NFLASH
	help
	  BCMA bus can have various flash memories attached, they are
	  registered by bcma as platform devices. This enables driver for
	  NAND flash memories. For now only BCM4706 is supported.

config MTD_NAND_PLATFORM
	tristate "Support for generic platform NAND driver"
	depends on HAS_IOMEM
	help
	  This implements a generic NAND driver for on-SOC platform
	  devices. You will need to provide platform-specific functions
	  via platform_data.

config MTD_NAND_ORION
	tristate "NAND Flash support for Marvell Orion SoC"
	depends on PLAT_ORION
	help
	  This enables the NAND flash controller on Orion machines.

	  No board specific support is done by this driver, each board
	  must advertise a platform_device for the driver to attach.

config MTD_NAND_FSL_ELBC
	tristate "NAND support for Freescale eLBC controllers"
	depends on PPC
	select FSL_LBC
	help
	  Various Freescale chips, including the 8313, include a NAND Flash
	  Controller Module with built-in hardware ECC capabilities.
	  Enabling this option will enable you to use this to control
	  external NAND devices.

config MTD_NAND_FSL_IFC
	tristate "NAND support for Freescale IFC controller"
	depends on MTD_NAND && FSL_SOC
	select FSL_IFC
	select MEMORY
	help
	  Various Freescale chips e.g P1010, include a NAND Flash machine
	  with built-in hardware ECC capabilities.
	  Enabling this option will enable you to use this to control
	  external NAND devices.

config MTD_NAND_FSL_UPM
	tristate "Support for NAND on Freescale UPM"
	depends on PPC_83xx || PPC_85xx
	select FSL_LBC
	help
	  Enables support for NAND Flash chips wired onto Freescale PowerPC
	  processor localbus with User-Programmable Machine support.

config MTD_NAND_MPC5121_NFC
	tristate "MPC5121 built-in NAND Flash Controller support"
	depends on PPC_MPC512x
	help
	  This enables the driver for the NAND flash controller on the
	  MPC5121 SoC.

<<<<<<< HEAD
config HAVE_NAND_VF610_NFC
	bool

config MTD_NAND_VF610_NFC
	tristate "Support for Freescale NFC for VF610/MPC5125"
	depends on HAVE_NAND_VF610_NFC
=======
config MTD_NAND_VF610_NFC
	tristate "Support for Freescale NFC for VF610/MPC5125"
	depends on (SOC_VF610 || COMPILE_TEST)
>>>>>>> afd2ff9b
	help
	  Enables support for NAND Flash Controller on some Freescale
	  processors like the VF610, MPC5125, MCF54418 or Kinetis K70.
	  The driver supports a maximum 2k page size. With 2k pages and
	  64 bytes or more of OOB, hardware ECC with up to 32-bit error
	  correction is supported. Hardware ECC is only enabled through
	  device tree.

config MTD_NAND_MXC
	tristate "MXC NAND support"
	depends on ARCH_MXC
	help
	  This enables the driver for the NAND flash controller on the
	  MXC processors.

config MTD_NAND_SH_FLCTL
	tristate "Support for NAND on Renesas SuperH FLCTL"
	depends on SUPERH || ARCH_SHMOBILE || COMPILE_TEST
	depends on HAS_IOMEM
	depends on HAS_DMA
	help
	  Several Renesas SuperH CPU has FLCTL. This option enables support
	  for NAND Flash using FLCTL.

config MTD_NAND_DAVINCI
        tristate "Support NAND on DaVinci/Keystone SoC"
        depends on ARCH_DAVINCI || (ARCH_KEYSTONE && TI_AEMIF)
        help
	  Enable the driver for NAND flash chips on Texas Instruments
	  DaVinci/Keystone processors.

config MTD_NAND_TXX9NDFMC
	tristate "NAND Flash support for TXx9 SoC"
	depends on SOC_TX4938 || SOC_TX4939
	help
	  This enables the NAND flash controller on the TXx9 SoCs.

config MTD_NAND_SOCRATES
	tristate "Support for NAND on Socrates board"
	depends on SOCRATES
	help
	  Enables support for NAND Flash chips wired onto Socrates board.

config MTD_NAND_NUC900
	tristate "Support for NAND on Nuvoton NUC9xx/w90p910 evaluation boards."
	depends on ARCH_W90X900
	help
	  This enables the driver for the NAND Flash on evaluation board based
	  on w90p910 / NUC9xx.

config MTD_NAND_JZ4740
	tristate "Support for JZ4740 SoC NAND controller"
	depends on MACH_JZ4740
	help
		Enables support for NAND Flash on JZ4740 SoC based boards.

config MTD_NAND_FSMC
	tristate "Support for NAND on ST Micros FSMC"
	depends on PLAT_SPEAR || ARCH_NOMADIK || ARCH_U8500 || MACH_U300
	help
	  Enables support for NAND Flash chips on the ST Microelectronics
	  Flexible Static Memory Controller (FSMC)

config MTD_NAND_XWAY
	tristate "Support for NAND on Lantiq XWAY SoC"
	depends on LANTIQ && SOC_TYPE_XWAY
	select MTD_NAND_PLATFORM
	help
	  Enables support for NAND Flash chips on Lantiq XWAY SoCs. NAND is attached
	  to the External Bus Unit (EBU).

config MTD_NAND_SUNXI
	tristate "Support for NAND on Allwinner SoCs"
	depends on ARCH_SUNXI
	help
	  Enables support for NAND Flash chips on Allwinner SoCs.

config MTD_NAND_HISI504
	tristate "Support for NAND controller on Hisilicon SoC Hip04"
	depends on HAS_DMA
	help
	  Enables support for NAND controller on Hisilicon SoC Hip04.

endif # MTD_NAND<|MERGE_RESOLUTION|>--- conflicted
+++ resolved
@@ -460,18 +460,9 @@
 	  This enables the driver for the NAND flash controller on the
 	  MPC5121 SoC.
 
-<<<<<<< HEAD
-config HAVE_NAND_VF610_NFC
-	bool
-
-config MTD_NAND_VF610_NFC
-	tristate "Support for Freescale NFC for VF610/MPC5125"
-	depends on HAVE_NAND_VF610_NFC
-=======
 config MTD_NAND_VF610_NFC
 	tristate "Support for Freescale NFC for VF610/MPC5125"
 	depends on (SOC_VF610 || COMPILE_TEST)
->>>>>>> afd2ff9b
 	help
 	  Enables support for NAND Flash Controller on some Freescale
 	  processors like the VF610, MPC5125, MCF54418 or Kinetis K70.
