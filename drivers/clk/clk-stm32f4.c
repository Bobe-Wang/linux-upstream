/*
 * Author: Daniel Thompson <daniel.thompson@linaro.org>
 *
 * Inspired by clk-asm9260.c .
 *
 * This program is free software; you can redistribute it and/or modify it
 * under the terms and conditions of the GNU General Public License,
 * version 2, as published by the Free Software Foundation.
 *
 * This program is distributed in the hope it will be useful, but WITHOUT
 * ANY WARRANTY; without even the implied warranty of MERCHANTABILITY or
 * FITNESS FOR A PARTICULAR PURPOSE.  See the GNU General Public License for
 * more details.
 *
 * You should have received a copy of the GNU General Public License along with
 * this program.  If not, see <http://www.gnu.org/licenses/>.
 */

#include <linux/clk-provider.h>
#include <linux/err.h>
#include <linux/io.h>
#include <linux/slab.h>
#include <linux/spinlock.h>
#include <linux/of.h>
#include <linux/of_address.h>

#define STM32F4_RCC_PLLCFGR		0x04
#define STM32F4_RCC_CFGR		0x08

#define STM32F4_RCC_AHB1RSTR		0x10
#define STM32F4_RCC_AHB2RSTR		0x14
#define STM32F4_RCC_AHB3RSTR		0x18
#define STM32F4_RCC_APB1RSTR		0x20
#define STM32F4_RCC_APB2RSTR		0x24

#define STM32F4_RCC_AHB1ENR		0x30
#define STM32F4_RCC_AHB2ENR		0x34
#define STM32F4_RCC_AHB3ENR		0x38
#define STM32F4_RCC_APB1ENR		0x40
#define STM32F4_RCC_APB2ENR		0x44

#define STM32F4_RCC(x)			STM32F4_RCC_ ## x ## ENR, \
					STM32F4_RCC_ ## x ## RSTR

struct stm32f4_gate_data {
	u8	enr_offset;
	u8	rstr_offset;
	u8	bit_idx;
	const char *name;
	const char *parent_name;
	unsigned long flags;
	unsigned char gate_flags;
};

static const struct stm32f4_gate_data stm32f4_gates[] __initconst = {
	{ STM32F4_RCC(AHB1),  0,	"gpioa",	"ahb_div" },
	{ STM32F4_RCC(AHB1),  1,	"gpiob",	"ahb_div" },
	{ STM32F4_RCC(AHB1),  2,	"gpioc",	"ahb_div" },
	{ STM32F4_RCC(AHB1),  3,	"gpiod",	"ahb_div" },
	{ STM32F4_RCC(AHB1),  4,	"gpioe",	"ahb_div" },
	{ STM32F4_RCC(AHB1),  5,	"gpiof",	"ahb_div" },
	{ STM32F4_RCC(AHB1),  6,	"gpiog",	"ahb_div" },
	{ STM32F4_RCC(AHB1),  7,	"gpioh",	"ahb_div" },
	{ STM32F4_RCC(AHB1),  8,	"gpioi",	"ahb_div" },
	{ STM32F4_RCC(AHB1),  9,	"gpioj",	"ahb_div" },
	{ STM32F4_RCC(AHB1), 10,	"gpiok",	"ahb_div" },
	{ STM32F4_RCC(AHB1), 12,	"crc",		"ahb_div" },
	{ STM32F4_RCC(AHB1), 18,	"bkpsra",	"ahb_div" },
<<<<<<< HEAD
	{ STM32F4_RCC(AHB1), 20,	"ccmdatam",	"ahb_div" },
=======
/*
 * STM32F7 has DTCM control at this position. Don't register it to
 * avoid gating DTCM off during 'cleaning up unused clocks' phase,
 * thus corrupting our 'vector table', which we keep in this RAM.
 * Better approach here would be to register this clock in DTS somehow
 */
#if !defined(CONFIG_ARCH_STM32F7)
	{ STM32F4_RCC(AHB1), 20,	"ccmdatam",	"ahb_div" },
#endif
>>>>>>> ecb780d1
	{ STM32F4_RCC(AHB1), 21,	"dma1",		"ahb_div" },
	{ STM32F4_RCC(AHB1), 22,	"dma2",		"ahb_div" },
	{ STM32F4_RCC(AHB1), 23,	"dma2d",	"ahb_div" },
	{ STM32F4_RCC(AHB1), 25,	"ethmac",	"ahb_div" },
	{ STM32F4_RCC(AHB1), 26,	"ethmactx",	"ahb_div" },
	{ STM32F4_RCC(AHB1), 27,	"ethmacrx",	"ahb_div" },
	{ STM32F4_RCC(AHB1), 28,	"ethmacptp",	"ahb_div" },
	{ STM32F4_RCC(AHB1), 29,	"otghs",	"ahb_div" },
	{ STM32F4_RCC(AHB1), 30,	"otghsulpi",	"ahb_div" },

	{ STM32F4_RCC(AHB2),  0,	"dcmi",		"ahb_div" },
	{ STM32F4_RCC(AHB2),  4,	"cryp",		"ahb_div" },
	{ STM32F4_RCC(AHB2),  5,	"hash",		"ahb_div" },
	{ STM32F4_RCC(AHB2),  6,	"rng",		"pll48" },
	{ STM32F4_RCC(AHB2),  7,	"otgfs",	"pll48" },

	{ STM32F4_RCC(AHB3),  0,	"fmc",		"ahb_div",
		CLK_IGNORE_UNUSED },

	{ STM32F4_RCC(APB1),  0,	"tim2",		"apb1_mul" },
	{ STM32F4_RCC(APB1),  1,	"tim3",		"apb1_mul" },
	{ STM32F4_RCC(APB1),  2,	"tim4",		"apb1_mul" },
	{ STM32F4_RCC(APB1),  3,	"tim5",		"apb1_mul" },
	{ STM32F4_RCC(APB1),  4,	"tim6",		"apb1_mul" },
	{ STM32F4_RCC(APB1),  5,	"tim7",		"apb1_mul" },
	{ STM32F4_RCC(APB1),  6,	"tim12",	"apb1_mul" },
	{ STM32F4_RCC(APB1),  7,	"tim13",	"apb1_mul" },
	{ STM32F4_RCC(APB1),  8,	"tim14",	"apb1_mul" },
	{ STM32F4_RCC(APB1), 11,	"wwdg",		"apb1_div" },
	{ STM32F4_RCC(APB1), 14,	"spi2",		"apb1_div" },
	{ STM32F4_RCC(APB1), 15,	"spi3",		"apb1_div" },
	{ STM32F4_RCC(APB1), 17,	"uart2",	"apb1_div" },
	{ STM32F4_RCC(APB1), 18,	"uart3",	"apb1_div" },
	{ STM32F4_RCC(APB1), 19,	"uart4",	"apb1_div" },
	{ STM32F4_RCC(APB1), 20,	"uart5",	"apb1_div" },
	{ STM32F4_RCC(APB1), 21,	"i2c1",		"apb1_div" },
	{ STM32F4_RCC(APB1), 22,	"i2c2",		"apb1_div" },
	{ STM32F4_RCC(APB1), 23,	"i2c3",		"apb1_div" },
	{ STM32F4_RCC(APB1), 25,	"can1",		"apb1_div" },
	{ STM32F4_RCC(APB1), 26,	"can2",		"apb1_div" },
	{ STM32F4_RCC(APB1), 28,	"pwr",		"apb1_div" },
	{ STM32F4_RCC(APB1), 29,	"dac",		"apb1_div" },
	{ STM32F4_RCC(APB1), 30,	"uart7",	"apb1_div" },
	{ STM32F4_RCC(APB1), 31,	"uart8",	"apb1_div" },

	{ STM32F4_RCC(APB2),  0,	"tim1",		"apb2_mul" },
	{ STM32F4_RCC(APB2),  1,	"tim8",		"apb2_mul" },
	{ STM32F4_RCC(APB2),  4,	"usart1",	"apb2_div" },
	{ STM32F4_RCC(APB2),  5,	"usart6",	"apb2_div" },
	{ STM32F4_RCC(APB2),  8,	"adc1",		"apb2_div" },
	{ STM32F4_RCC(APB2),  9,	"adc2",		"apb2_div" },
	{ STM32F4_RCC(APB2), 10,	"adc3",		"apb2_div" },
	{ STM32F4_RCC(APB2), 11,	"sdio",		"pll48" },
	{ STM32F4_RCC(APB2), 12,	"spi1",		"apb2_div" },
	{ STM32F4_RCC(APB2), 13,	"spi4",		"apb2_div" },
	{ STM32F4_RCC(APB2), 14,	"syscfg",	"apb2_div" },
	{ STM32F4_RCC(APB2), 16,	"tim9",		"apb2_mul" },
	{ STM32F4_RCC(APB2), 17,	"tim10",	"apb2_mul" },
	{ STM32F4_RCC(APB2), 18,	"tim11",	"apb2_mul" },
	{ STM32F4_RCC(APB2), 20,	"spi5",		"apb2_div" },
	{ STM32F4_RCC(APB2), 21,	"spi6",		"apb2_div" },
	{ STM32F4_RCC(APB2), 22,	"sai1",		"apb2_div" },
	{ STM32F4_RCC(APB2), 26,	"ltdc",		"apb2_div",
		 0, CLK_GATE_RESET },
};

/*
 * MAX_CLKS is the maximum value in the enumeration below plus the combined
 * hweight of stm32f42xx_gate_map (plus one).
 */
#define MAX_CLKS 74

enum { SYSTICK, FCLK };

/*
 * This bitmask tells us which bit offsets (0..192) on STM32F4[23]xxx
 * have gate bits associated with them. Its combined hweight is 71.
 */
static const u64 stm32f42xx_gate_map[] = { 0x000000f17ef417ffull,
					   0x0000000000000001ull,
					   0x04777f33f6fec9ffull };

static struct clk *clks[MAX_CLKS];
static DEFINE_SPINLOCK(stm32f4_clk_lock);
static void __iomem *base;

/*
 * "Multiplier" device for APBx clocks.
 *
 * The APBx dividers are power-of-two dividers and, if *not* running in 1:1
 * mode, they also tap out the one of the low order state bits to run the
 * timers. ST datasheets represent this feature as a (conditional) clock
 * multiplier.
 */
struct clk_apb_mul {
	struct clk_hw hw;
	u8 bit_idx;
};

#define to_clk_apb_mul(_hw) container_of(_hw, struct clk_apb_mul, hw)

static unsigned long clk_apb_mul_recalc_rate(struct clk_hw *hw,
					     unsigned long parent_rate)
{
	struct clk_apb_mul *am = to_clk_apb_mul(hw);

	if (readl(base + STM32F4_RCC_CFGR) & BIT(am->bit_idx))
		return parent_rate * 2;

	return parent_rate;
}

static long clk_apb_mul_round_rate(struct clk_hw *hw, unsigned long rate,
				   unsigned long *prate)
{
	struct clk_apb_mul *am = to_clk_apb_mul(hw);
	unsigned long mult = 1;

	if (readl(base + STM32F4_RCC_CFGR) & BIT(am->bit_idx))
		mult = 2;

	if (clk_hw_get_flags(hw) & CLK_SET_RATE_PARENT) {
		unsigned long best_parent = rate / mult;

		*prate = clk_hw_round_rate(clk_hw_get_parent(hw), best_parent);
	}

	return *prate * mult;
}

static int clk_apb_mul_set_rate(struct clk_hw *hw, unsigned long rate,
				unsigned long parent_rate)
{
	/*
	 * We must report success but we can do so unconditionally because
	 * clk_apb_mul_round_rate returns values that ensure this call is a
	 * nop.
	 */

	return 0;
}

static const struct clk_ops clk_apb_mul_factor_ops = {
	.round_rate = clk_apb_mul_round_rate,
	.set_rate = clk_apb_mul_set_rate,
	.recalc_rate = clk_apb_mul_recalc_rate,
};

static struct clk *clk_register_apb_mul(struct device *dev, const char *name,
					const char *parent_name,
					unsigned long flags, u8 bit_idx)
{
	struct clk_apb_mul *am;
	struct clk_init_data init;
	struct clk *clk;

	am = kzalloc(sizeof(*am), GFP_KERNEL);
	if (!am)
		return ERR_PTR(-ENOMEM);

	am->bit_idx = bit_idx;
	am->hw.init = &init;

	init.name = name;
	init.ops = &clk_apb_mul_factor_ops;
	init.flags = flags;
	init.parent_names = &parent_name;
	init.num_parents = 1;

	clk = clk_register(dev, &am->hw);

	if (IS_ERR(clk))
		kfree(am);

	return clk;
}

/*
 * Decode current PLL state and (statically) model the state we inherit from
 * the bootloader.
 */
static void stm32f4_rcc_register_pll(const char *hse_clk, const char *hsi_clk)
{
	unsigned long pllcfgr = readl(base + STM32F4_RCC_PLLCFGR);

	unsigned long pllm   = pllcfgr & 0x3f;
	unsigned long plln   = (pllcfgr >> 6) & 0x1ff;
	unsigned long pllp   = BIT(((pllcfgr >> 16) & 3) + 1);
	const char   *pllsrc = pllcfgr & BIT(22) ? hse_clk : hsi_clk;
	unsigned long pllq   = (pllcfgr >> 24) & 0xf;

	clk_register_fixed_factor(NULL, "vco", pllsrc, 0, plln, pllm);
	clk_register_fixed_factor(NULL, "pll", "vco", 0, 1, pllp);
	clk_register_fixed_factor(NULL, "pll48", "vco", 0, 1, pllq);
}

/*
 * Converts the primary and secondary indices (as they appear in DT) to an
 * offset into our struct clock array.
 */
static int stm32f4_rcc_lookup_clk_idx(u8 primary, u8 secondary)
{
	u64 table[ARRAY_SIZE(stm32f42xx_gate_map)];

	if (primary == 1) {
		if (WARN_ON(secondary > FCLK))
			return -EINVAL;
		return secondary;
	}

	memcpy(table, stm32f42xx_gate_map, sizeof(table));

	/* only bits set in table can be used as indices */
	if (WARN_ON(secondary >= BITS_PER_BYTE * sizeof(table) ||
		    0 == (table[BIT_ULL_WORD(secondary)] &
			  BIT_ULL_MASK(secondary))))
		return -EINVAL;

	/* mask out bits above our current index */
	table[BIT_ULL_WORD(secondary)] &=
	    GENMASK_ULL(secondary % BITS_PER_LONG_LONG, 0);

	return FCLK + hweight64(table[0]) +
	       (BIT_ULL_WORD(secondary) >= 1 ? hweight64(table[1]) : 0) +
	       (BIT_ULL_WORD(secondary) >= 2 ? hweight64(table[2]) : 0);
}

static struct clk *
stm32f4_rcc_lookup_clk(struct of_phandle_args *clkspec, void *data)
{
	int i = stm32f4_rcc_lookup_clk_idx(clkspec->args[0], clkspec->args[1]);

	if (i < 0)
		return ERR_PTR(-EINVAL);

	return clks[i];
}

static const char *sys_parents[] __initdata =   { "hsi", NULL, "pll" };

static const struct clk_div_table ahb_div_table[] = {
	{ 0x0,   1 }, { 0x1,   1 }, { 0x2,   1 }, { 0x3,   1 },
	{ 0x4,   1 }, { 0x5,   1 }, { 0x6,   1 }, { 0x7,   1 },
	{ 0x8,   2 }, { 0x9,   4 }, { 0xa,   8 }, { 0xb,  16 },
	{ 0xc,  64 }, { 0xd, 128 }, { 0xe, 256 }, { 0xf, 512 },
	{ 0 },
};

static const struct clk_div_table apb_div_table[] = {
	{ 0,  1 }, { 0,  1 }, { 0,  1 }, { 0,  1 },
	{ 4,  2 }, { 5,  4 }, { 6,  8 }, { 7, 16 },
	{ 0 },
};

static void __init stm32f4_rcc_init(struct device_node *np)
{
	const char *hse_clk;
	int n;

	base = of_iomap(np, 0);
	if (!base) {
		pr_err("%s: unable to map resource", np->name);
		return;
	}

	hse_clk = of_clk_get_parent_name(np, 0);

	clk_register_fixed_rate_with_accuracy(NULL, "hsi", NULL, 0,
			16000000, 160000);
	stm32f4_rcc_register_pll(hse_clk, "hsi");

	sys_parents[1] = hse_clk;
	clk_register_mux_table(
	    NULL, "sys", sys_parents, ARRAY_SIZE(sys_parents), 0,
	    base + STM32F4_RCC_CFGR, 0, 3, 0, NULL, &stm32f4_clk_lock);

	clk_register_divider_table(NULL, "ahb_div", "sys",
				   CLK_SET_RATE_PARENT, base + STM32F4_RCC_CFGR,
				   4, 4, 0, ahb_div_table, &stm32f4_clk_lock);

	clk_register_divider_table(NULL, "apb1_div", "ahb_div",
				   CLK_SET_RATE_PARENT, base + STM32F4_RCC_CFGR,
				   10, 3, 0, apb_div_table, &stm32f4_clk_lock);
	clk_register_apb_mul(NULL, "apb1_mul", "apb1_div",
			     CLK_SET_RATE_PARENT, 12);

	clk_register_divider_table(NULL, "apb2_div", "ahb_div",
				   CLK_SET_RATE_PARENT, base + STM32F4_RCC_CFGR,
				   13, 3, 0, apb_div_table, &stm32f4_clk_lock);
	clk_register_apb_mul(NULL, "apb2_mul", "apb2_div",
			     CLK_SET_RATE_PARENT, 15);

	clks[SYSTICK] = clk_register_fixed_factor(NULL, "systick", "ahb_div",
						  0, 1, 8);
	clks[FCLK] = clk_register_fixed_factor(NULL, "fclk", "ahb_div",
					       0, 1, 1);

	for (n = 0; n < ARRAY_SIZE(stm32f4_gates); n++) {
		const struct stm32f4_gate_data *gd = &stm32f4_gates[n];
		unsigned int secondary =
		    8 * (gd->enr_offset - STM32F4_RCC_AHB1ENR) + gd->bit_idx;
		int idx = stm32f4_rcc_lookup_clk_idx(0, secondary);

		if (idx < 0)
			goto fail;

		clks[idx] = clk_register_gate_ext(
		    NULL, gd->name, gd->parent_name, gd->flags,
		    base + gd->enr_offset, base + gd->rstr_offset,
		    gd->bit_idx, gd->gate_flags, &stm32f4_clk_lock);

		if (IS_ERR(clks[n])) {
			pr_err("%s: Unable to register leaf clock %s\n",
			       np->full_name, gd->name);
			goto fail;
		}
	}

	of_clk_add_provider(np, stm32f4_rcc_lookup_clk, NULL);
	return;
fail:
	iounmap(base);
}
CLK_OF_DECLARE(stm32f4_rcc, "st,stm32f42xx-rcc", stm32f4_rcc_init);<|MERGE_RESOLUTION|>--- conflicted
+++ resolved
@@ -66,9 +66,6 @@
 	{ STM32F4_RCC(AHB1), 10,	"gpiok",	"ahb_div" },
 	{ STM32F4_RCC(AHB1), 12,	"crc",		"ahb_div" },
 	{ STM32F4_RCC(AHB1), 18,	"bkpsra",	"ahb_div" },
-<<<<<<< HEAD
-	{ STM32F4_RCC(AHB1), 20,	"ccmdatam",	"ahb_div" },
-=======
 /*
  * STM32F7 has DTCM control at this position. Don't register it to
  * avoid gating DTCM off during 'cleaning up unused clocks' phase,
@@ -78,7 +75,6 @@
 #if !defined(CONFIG_ARCH_STM32F7)
 	{ STM32F4_RCC(AHB1), 20,	"ccmdatam",	"ahb_div" },
 #endif
->>>>>>> ecb780d1
 	{ STM32F4_RCC(AHB1), 21,	"dma1",		"ahb_div" },
 	{ STM32F4_RCC(AHB1), 22,	"dma2",		"ahb_div" },
 	{ STM32F4_RCC(AHB1), 23,	"dma2d",	"ahb_div" },
