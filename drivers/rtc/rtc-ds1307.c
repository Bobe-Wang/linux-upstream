/*
 * rtc-ds1307.c - RTC driver for some mostly-compatible I2C chips.
 *
 *  Copyright (C) 2005 James Chapman (ds1337 core)
 *  Copyright (C) 2006 David Brownell
 *  Copyright (C) 2009 Matthias Fuchs (rx8025 support)
 *  Copyright (C) 2012 Bertrand Achard (nvram access fixes)
 *
 * This program is free software; you can redistribute it and/or modify
 * it under the terms of the GNU General Public License version 2 as
 * published by the Free Software Foundation.
 */

#include <linux/bcd.h>
#include <linux/i2c.h>
#include <linux/init.h>
#include <linux/module.h>
#include <linux/rtc/ds1307.h>
#include <linux/rtc.h>
#include <linux/slab.h>
#include <linux/string.h>

/*
 * We can't determine type by probing, but if we expect pre-Linux code
 * to have set the chip up as a clock (turning on the oscillator and
 * setting the date and time), Linux can ignore the non-clock features.
 * That's a natural job for a factory or repair bench.
 */
enum ds_type {
	ds_1307,
	ds_1337,
	ds_1338,
	ds_1339,
	ds_1340,
	ds_1388,
	ds_3231,
	m41t00,
	mcp794xx,
	rx_8025,
	last_ds_type /* always last */
	/* rs5c372 too?  different address... */
};


/* RTC registers don't differ much, except for the century flag */
#define DS1307_REG_SECS		0x00	/* 00-59 */
#	define DS1307_BIT_CH		0x80
#	define DS1340_BIT_nEOSC		0x80
#	define MCP794XX_BIT_ST		0x80
#define DS1307_REG_MIN		0x01	/* 00-59 */
#define DS1307_REG_HOUR		0x02	/* 00-23, or 1-12{am,pm} */
#	define DS1307_BIT_12HR		0x40	/* in REG_HOUR */
#	define DS1307_BIT_PM		0x20	/* in REG_HOUR */
#	define DS1340_BIT_CENTURY_EN	0x80	/* in REG_HOUR */
#	define DS1340_BIT_CENTURY	0x40	/* in REG_HOUR */
#define DS1307_REG_WDAY		0x03	/* 01-07 */
#	define MCP794XX_BIT_VBATEN	0x08
#define DS1307_REG_MDAY		0x04	/* 01-31 */
#define DS1307_REG_MONTH	0x05	/* 01-12 */
#	define DS1337_BIT_CENTURY	0x80	/* in REG_MONTH */
#define DS1307_REG_YEAR		0x06	/* 00-99 */

/*
 * Other registers (control, status, alarms, trickle charge, NVRAM, etc)
 * start at 7, and they differ a LOT. Only control and status matter for
 * basic RTC date and time functionality; be careful using them.
 */
#define DS1307_REG_CONTROL	0x07		/* or ds1338 */
#	define DS1307_BIT_OUT		0x80
#	define DS1338_BIT_OSF		0x20
#	define DS1307_BIT_SQWE		0x10
#	define DS1307_BIT_RS1		0x02
#	define DS1307_BIT_RS0		0x01
#define DS1337_REG_CONTROL	0x0e
#	define DS1337_BIT_nEOSC		0x80
#	define DS1339_BIT_BBSQI		0x20
#	define DS3231_BIT_BBSQW		0x40 /* same as BBSQI */
#	define DS1337_BIT_RS2		0x10
#	define DS1337_BIT_RS1		0x08
#	define DS1337_BIT_INTCN		0x04
#	define DS1337_BIT_A2IE		0x02
#	define DS1337_BIT_A1IE		0x01
#define DS1340_REG_CONTROL	0x07
#	define DS1340_BIT_OUT		0x80
#	define DS1340_BIT_FT		0x40
#	define DS1340_BIT_CALIB_SIGN	0x20
#	define DS1340_M_CALIBRATION	0x1f
#define DS1340_REG_FLAG		0x09
#	define DS1340_BIT_OSF		0x80
#define DS1337_REG_STATUS	0x0f
#	define DS1337_BIT_OSF		0x80
#	define DS1337_BIT_A2I		0x02
#	define DS1337_BIT_A1I		0x01
#define DS1339_REG_ALARM1_SECS	0x07

#define DS13XX_TRICKLE_CHARGER_MAGIC	0xa0

#define RX8025_REG_CTRL1	0x0e
#	define RX8025_BIT_2412		0x20
#define RX8025_REG_CTRL2	0x0f
#	define RX8025_BIT_PON		0x10
#	define RX8025_BIT_VDET		0x40
#	define RX8025_BIT_XST		0x20


struct ds1307 {
	u8			offset; /* register's offset */
	u8			regs[11];
	u16			nvram_offset;
	struct bin_attribute	*nvram;
	enum ds_type		type;
	unsigned long		flags;
#define HAS_NVRAM	0		/* bit 0 == sysfs file active */
#define HAS_ALARM	1		/* bit 1 == irq claimed */
	struct i2c_client	*client;
	struct rtc_device	*rtc;
	s32 (*read_block_data)(const struct i2c_client *client, u8 command,
			       u8 length, u8 *values);
	s32 (*write_block_data)(const struct i2c_client *client, u8 command,
				u8 length, const u8 *values);
};

struct chip_desc {
	unsigned		alarm:1;
	u16			nvram_offset;
	u16			nvram_size;
	u16			trickle_charger_reg;
	u8			trickle_charger_setup;
	u8			(*do_trickle_setup)(struct i2c_client *, uint32_t, bool);
};

static u8 do_trickle_setup_ds1339(struct i2c_client *,
				  uint32_t ohms, bool diode);

static struct chip_desc chips[last_ds_type] = {
	[ds_1307] = {
		.nvram_offset	= 8,
		.nvram_size	= 56,
	},
	[ds_1337] = {
		.alarm		= 1,
	},
	[ds_1338] = {
		.nvram_offset	= 8,
		.nvram_size	= 56,
	},
	[ds_1339] = {
		.alarm		= 1,
		.trickle_charger_reg = 0x10,
		.do_trickle_setup = &do_trickle_setup_ds1339,
	},
	[ds_1340] = {
		.trickle_charger_reg = 0x08,
	},
	[ds_1388] = {
		.trickle_charger_reg = 0x0a,
	},
	[ds_3231] = {
		.alarm		= 1,
	},
	[mcp794xx] = {
		.alarm		= 1,
		/* this is battery backed SRAM */
		.nvram_offset	= 0x20,
		.nvram_size	= 0x40,
	},
};

static const struct i2c_device_id ds1307_id[] = {
	{ "ds1307", ds_1307 },
	{ "ds1337", ds_1337 },
	{ "ds1338", ds_1338 },
	{ "ds1339", ds_1339 },
	{ "ds1388", ds_1388 },
	{ "ds1340", ds_1340 },
	{ "ds3231", ds_3231 },
	{ "m41t00", m41t00 },
	{ "mcp7940x", mcp794xx },
	{ "mcp7941x", mcp794xx },
	{ "pt7c4338", ds_1307 },
	{ "rx8025", rx_8025 },
	{ }
};
MODULE_DEVICE_TABLE(i2c, ds1307_id);

/*----------------------------------------------------------------------*/

#define BLOCK_DATA_MAX_TRIES 10

static s32 ds1307_read_block_data_once(const struct i2c_client *client,
				       u8 command, u8 length, u8 *values)
{
	s32 i, data;

	for (i = 0; i < length; i++) {
		data = i2c_smbus_read_byte_data(client, command + i);
		if (data < 0)
			return data;
		values[i] = data;
	}
	return i;
}

static s32 ds1307_read_block_data(const struct i2c_client *client, u8 command,
				  u8 length, u8 *values)
{
	u8 oldvalues[255];
	s32 ret;
	int tries = 0;

	dev_dbg(&client->dev, "ds1307_read_block_data (length=%d)\n", length);
	ret = ds1307_read_block_data_once(client, command, length, values);
	if (ret < 0)
		return ret;
	do {
		if (++tries > BLOCK_DATA_MAX_TRIES) {
			dev_err(&client->dev,
				"ds1307_read_block_data failed\n");
			return -EIO;
		}
		memcpy(oldvalues, values, length);
		ret = ds1307_read_block_data_once(client, command, length,
						  values);
		if (ret < 0)
			return ret;
	} while (memcmp(oldvalues, values, length));
	return length;
}

static s32 ds1307_write_block_data(const struct i2c_client *client, u8 command,
				   u8 length, const u8 *values)
{
	u8 currvalues[255];
	int tries = 0;

	dev_dbg(&client->dev, "ds1307_write_block_data (length=%d)\n", length);
	do {
		s32 i, ret;

		if (++tries > BLOCK_DATA_MAX_TRIES) {
			dev_err(&client->dev,
				"ds1307_write_block_data failed\n");
			return -EIO;
		}
		for (i = 0; i < length; i++) {
			ret = i2c_smbus_write_byte_data(client, command + i,
							values[i]);
			if (ret < 0)
				return ret;
		}
		ret = ds1307_read_block_data_once(client, command, length,
						  currvalues);
		if (ret < 0)
			return ret;
	} while (memcmp(currvalues, values, length));
	return length;
}

/*----------------------------------------------------------------------*/

/* These RTC devices are not designed to be connected to a SMbus adapter.
   SMbus limits block operations length to 32 bytes, whereas it's not
   limited on I2C buses. As a result, accesses may exceed 32 bytes;
   in that case, split them into smaller blocks */

static s32 ds1307_native_smbus_write_block_data(const struct i2c_client *client,
				u8 command, u8 length, const u8 *values)
{
	u8 suboffset = 0;

	if (length <= I2C_SMBUS_BLOCK_MAX)
		return i2c_smbus_write_i2c_block_data(client,
					command, length, values);

	while (suboffset < length) {
		s32 retval = i2c_smbus_write_i2c_block_data(client,
				command + suboffset,
				min(I2C_SMBUS_BLOCK_MAX, length - suboffset),
				values + suboffset);
		if (retval < 0)
			return retval;

		suboffset += I2C_SMBUS_BLOCK_MAX;
	}
	return length;
}

static s32 ds1307_native_smbus_read_block_data(const struct i2c_client *client,
				u8 command, u8 length, u8 *values)
{
	u8 suboffset = 0;

	if (length <= I2C_SMBUS_BLOCK_MAX)
		return i2c_smbus_read_i2c_block_data(client,
					command, length, values);

	while (suboffset < length) {
		s32 retval = i2c_smbus_read_i2c_block_data(client,
				command + suboffset,
				min(I2C_SMBUS_BLOCK_MAX, length - suboffset),
				values + suboffset);
		if (retval < 0)
			return retval;

		suboffset += I2C_SMBUS_BLOCK_MAX;
	}
	return length;
}

/*----------------------------------------------------------------------*/

/*
 * The ds1337 and ds1339 both have two alarms, but we only use the first
 * one (with a "seconds" field).  For ds1337 we expect nINTA is our alarm
 * signal; ds1339 chips have only one alarm signal.
 */
static irqreturn_t ds1307_irq(int irq, void *dev_id)
{
	struct i2c_client	*client = dev_id;
	struct ds1307		*ds1307 = i2c_get_clientdata(client);
	struct mutex		*lock = &ds1307->rtc->ops_lock;
	int			stat, control;

	mutex_lock(lock);
	stat = i2c_smbus_read_byte_data(client, DS1337_REG_STATUS);
	if (stat < 0)
		goto out;

	if (stat & DS1337_BIT_A1I) {
		stat &= ~DS1337_BIT_A1I;
		i2c_smbus_write_byte_data(client, DS1337_REG_STATUS, stat);

		control = i2c_smbus_read_byte_data(client, DS1337_REG_CONTROL);
		if (control < 0)
			goto out;

		control &= ~DS1337_BIT_A1IE;
		i2c_smbus_write_byte_data(client, DS1337_REG_CONTROL, control);

		rtc_update_irq(ds1307->rtc, 1, RTC_AF | RTC_IRQF);
	}

out:
	mutex_unlock(lock);

	return IRQ_HANDLED;
}

/*----------------------------------------------------------------------*/

static int ds1307_get_time(struct device *dev, struct rtc_time *t)
{
	struct ds1307	*ds1307 = dev_get_drvdata(dev);
	int		tmp;

	/* read the RTC date and time registers all at once */
	tmp = ds1307->read_block_data(ds1307->client,
		ds1307->offset, 7, ds1307->regs);
	if (tmp != 7) {
		dev_err(dev, "%s error %d\n", "read", tmp);
		return -EIO;
	}

	dev_dbg(dev, "%s: %7ph\n", "read", ds1307->regs);

	t->tm_sec = bcd2bin(ds1307->regs[DS1307_REG_SECS] & 0x7f);
	t->tm_min = bcd2bin(ds1307->regs[DS1307_REG_MIN] & 0x7f);
	tmp = ds1307->regs[DS1307_REG_HOUR] & 0x3f;
	t->tm_hour = bcd2bin(tmp);
	t->tm_wday = bcd2bin(ds1307->regs[DS1307_REG_WDAY] & 0x07) - 1;
	t->tm_mday = bcd2bin(ds1307->regs[DS1307_REG_MDAY] & 0x3f);
	tmp = ds1307->regs[DS1307_REG_MONTH] & 0x1f;
	t->tm_mon = bcd2bin(tmp) - 1;

	/* assume 20YY not 19YY, and ignore DS1337_BIT_CENTURY */
	t->tm_year = bcd2bin(ds1307->regs[DS1307_REG_YEAR]) + 100;

	dev_dbg(dev, "%s secs=%d, mins=%d, "
		"hours=%d, mday=%d, mon=%d, year=%d, wday=%d\n",
		"read", t->tm_sec, t->tm_min,
		t->tm_hour, t->tm_mday,
		t->tm_mon, t->tm_year, t->tm_wday);

	/* initial clock setting can be undefined */
	return rtc_valid_tm(t);
}

static int ds1307_set_time(struct device *dev, struct rtc_time *t)
{
	struct ds1307	*ds1307 = dev_get_drvdata(dev);
	int		result;
	int		tmp;
	u8		*buf = ds1307->regs;

	dev_dbg(dev, "%s secs=%d, mins=%d, "
		"hours=%d, mday=%d, mon=%d, year=%d, wday=%d\n",
		"write", t->tm_sec, t->tm_min,
		t->tm_hour, t->tm_mday,
		t->tm_mon, t->tm_year, t->tm_wday);

	buf[DS1307_REG_SECS] = bin2bcd(t->tm_sec);
	buf[DS1307_REG_MIN] = bin2bcd(t->tm_min);
	buf[DS1307_REG_HOUR] = bin2bcd(t->tm_hour);
	buf[DS1307_REG_WDAY] = bin2bcd(t->tm_wday + 1);
	buf[DS1307_REG_MDAY] = bin2bcd(t->tm_mday);
	buf[DS1307_REG_MONTH] = bin2bcd(t->tm_mon + 1);

	/* assume 20YY not 19YY */
	tmp = t->tm_year - 100;
	buf[DS1307_REG_YEAR] = bin2bcd(tmp);

	switch (ds1307->type) {
	case ds_1337:
	case ds_1339:
	case ds_3231:
		buf[DS1307_REG_MONTH] |= DS1337_BIT_CENTURY;
		break;
	case ds_1340:
		buf[DS1307_REG_HOUR] |= DS1340_BIT_CENTURY_EN
				| DS1340_BIT_CENTURY;
		break;
	case mcp794xx:
		/*
		 * these bits were cleared when preparing the date/time
		 * values and need to be set again before writing the
		 * buffer out to the device.
		 */
		buf[DS1307_REG_SECS] |= MCP794XX_BIT_ST;
		buf[DS1307_REG_WDAY] |= MCP794XX_BIT_VBATEN;
		break;
	default:
		break;
	}

	dev_dbg(dev, "%s: %7ph\n", "write", buf);

	result = ds1307->write_block_data(ds1307->client,
		ds1307->offset, 7, buf);
	if (result < 0) {
		dev_err(dev, "%s error %d\n", "write", result);
		return result;
	}
	return 0;
}

static int ds1337_read_alarm(struct device *dev, struct rtc_wkalrm *t)
{
	struct i2c_client       *client = to_i2c_client(dev);
	struct ds1307		*ds1307 = i2c_get_clientdata(client);
	int			ret;

	if (!test_bit(HAS_ALARM, &ds1307->flags))
		return -EINVAL;

	/* read all ALARM1, ALARM2, and status registers at once */
	ret = ds1307->read_block_data(client,
			DS1339_REG_ALARM1_SECS, 9, ds1307->regs);
	if (ret != 9) {
		dev_err(dev, "%s error %d\n", "alarm read", ret);
		return -EIO;
	}

	dev_dbg(dev, "%s: %4ph, %3ph, %2ph\n", "alarm read",
		&ds1307->regs[0], &ds1307->regs[4], &ds1307->regs[7]);

	/*
	 * report alarm time (ALARM1); assume 24 hour and day-of-month modes,
	 * and that all four fields are checked matches
	 */
	t->time.tm_sec = bcd2bin(ds1307->regs[0] & 0x7f);
	t->time.tm_min = bcd2bin(ds1307->regs[1] & 0x7f);
	t->time.tm_hour = bcd2bin(ds1307->regs[2] & 0x3f);
	t->time.tm_mday = bcd2bin(ds1307->regs[3] & 0x3f);
	t->time.tm_mon = -1;
	t->time.tm_year = -1;
	t->time.tm_wday = -1;
	t->time.tm_yday = -1;
	t->time.tm_isdst = -1;

	/* ... and status */
	t->enabled = !!(ds1307->regs[7] & DS1337_BIT_A1IE);
	t->pending = !!(ds1307->regs[8] & DS1337_BIT_A1I);

	dev_dbg(dev, "%s secs=%d, mins=%d, "
		"hours=%d, mday=%d, enabled=%d, pending=%d\n",
		"alarm read", t->time.tm_sec, t->time.tm_min,
		t->time.tm_hour, t->time.tm_mday,
		t->enabled, t->pending);

	return 0;
}

static int ds1337_set_alarm(struct device *dev, struct rtc_wkalrm *t)
{
	struct i2c_client	*client = to_i2c_client(dev);
	struct ds1307		*ds1307 = i2c_get_clientdata(client);
	unsigned char		*buf = ds1307->regs;
	u8			control, status;
	int			ret;

	if (!test_bit(HAS_ALARM, &ds1307->flags))
		return -EINVAL;

	dev_dbg(dev, "%s secs=%d, mins=%d, "
		"hours=%d, mday=%d, enabled=%d, pending=%d\n",
		"alarm set", t->time.tm_sec, t->time.tm_min,
		t->time.tm_hour, t->time.tm_mday,
		t->enabled, t->pending);

	/* read current status of both alarms and the chip */
	ret = ds1307->read_block_data(client,
			DS1339_REG_ALARM1_SECS, 9, buf);
	if (ret != 9) {
		dev_err(dev, "%s error %d\n", "alarm write", ret);
		return -EIO;
	}
	control = ds1307->regs[7];
	status = ds1307->regs[8];

	dev_dbg(dev, "%s: %4ph, %3ph, %02x %02x\n", "alarm set (old status)",
		&ds1307->regs[0], &ds1307->regs[4], control, status);

	/* set ALARM1, using 24 hour and day-of-month modes */
	buf[0] = bin2bcd(t->time.tm_sec);
	buf[1] = bin2bcd(t->time.tm_min);
	buf[2] = bin2bcd(t->time.tm_hour);
	buf[3] = bin2bcd(t->time.tm_mday);

	/* set ALARM2 to non-garbage */
	buf[4] = 0;
	buf[5] = 0;
	buf[6] = 0;

	/* optionally enable ALARM1 */
	buf[7] = control & ~(DS1337_BIT_A1IE | DS1337_BIT_A2IE);
	if (t->enabled) {
		dev_dbg(dev, "alarm IRQ armed\n");
		buf[7] |= DS1337_BIT_A1IE;	/* only ALARM1 is used */
	}
	buf[8] = status & ~(DS1337_BIT_A1I | DS1337_BIT_A2I);

	ret = ds1307->write_block_data(client,
			DS1339_REG_ALARM1_SECS, 9, buf);
	if (ret < 0) {
		dev_err(dev, "can't set alarm time\n");
		return ret;
	}

	return 0;
}

static int ds1307_alarm_irq_enable(struct device *dev, unsigned int enabled)
{
	struct i2c_client	*client = to_i2c_client(dev);
	struct ds1307		*ds1307 = i2c_get_clientdata(client);
	int			ret;

	if (!test_bit(HAS_ALARM, &ds1307->flags))
		return -ENOTTY;

	ret = i2c_smbus_read_byte_data(client, DS1337_REG_CONTROL);
	if (ret < 0)
		return ret;

	if (enabled)
		ret |= DS1337_BIT_A1IE;
	else
		ret &= ~DS1337_BIT_A1IE;

	ret = i2c_smbus_write_byte_data(client, DS1337_REG_CONTROL, ret);
	if (ret < 0)
		return ret;

	return 0;
}

static const struct rtc_class_ops ds13xx_rtc_ops = {
	.read_time	= ds1307_get_time,
	.set_time	= ds1307_set_time,
	.read_alarm	= ds1337_read_alarm,
	.set_alarm	= ds1337_set_alarm,
	.alarm_irq_enable = ds1307_alarm_irq_enable,
};

/*----------------------------------------------------------------------*/

/*
 * Alarm support for mcp794xx devices.
 */

#define MCP794XX_REG_CONTROL		0x07
#	define MCP794XX_BIT_ALM0_EN	0x10
#	define MCP794XX_BIT_ALM1_EN	0x20
#define MCP794XX_REG_ALARM0_BASE	0x0a
#define MCP794XX_REG_ALARM0_CTRL	0x0d
#define MCP794XX_REG_ALARM1_BASE	0x11
#define MCP794XX_REG_ALARM1_CTRL	0x14
#	define MCP794XX_BIT_ALMX_IF	(1 << 3)
#	define MCP794XX_BIT_ALMX_C0	(1 << 4)
#	define MCP794XX_BIT_ALMX_C1	(1 << 5)
#	define MCP794XX_BIT_ALMX_C2	(1 << 6)
#	define MCP794XX_BIT_ALMX_POL	(1 << 7)
#	define MCP794XX_MSK_ALMX_MATCH	(MCP794XX_BIT_ALMX_C0 | \
					 MCP794XX_BIT_ALMX_C1 | \
					 MCP794XX_BIT_ALMX_C2)

static irqreturn_t mcp794xx_irq(int irq, void *dev_id)
{
	struct i2c_client       *client = dev_id;
	struct ds1307           *ds1307 = i2c_get_clientdata(client);
	struct mutex            *lock = &ds1307->rtc->ops_lock;
	int reg, ret;

	mutex_lock(lock);

	/* Check and clear alarm 0 interrupt flag. */
	reg = i2c_smbus_read_byte_data(client, MCP794XX_REG_ALARM0_CTRL);
	if (reg < 0)
		goto out;
	if (!(reg & MCP794XX_BIT_ALMX_IF))
		goto out;
	reg &= ~MCP794XX_BIT_ALMX_IF;
	ret = i2c_smbus_write_byte_data(client, MCP794XX_REG_ALARM0_CTRL, reg);
	if (ret < 0)
		goto out;

	/* Disable alarm 0. */
	reg = i2c_smbus_read_byte_data(client, MCP794XX_REG_CONTROL);
	if (reg < 0)
		goto out;
	reg &= ~MCP794XX_BIT_ALM0_EN;
	ret = i2c_smbus_write_byte_data(client, MCP794XX_REG_CONTROL, reg);
	if (ret < 0)
		goto out;

	rtc_update_irq(ds1307->rtc, 1, RTC_AF | RTC_IRQF);

out:
	mutex_unlock(lock);

	return IRQ_HANDLED;
}

static int mcp794xx_read_alarm(struct device *dev, struct rtc_wkalrm *t)
{
	struct i2c_client *client = to_i2c_client(dev);
	struct ds1307 *ds1307 = i2c_get_clientdata(client);
	u8 *regs = ds1307->regs;
	int ret;

	if (!test_bit(HAS_ALARM, &ds1307->flags))
		return -EINVAL;

	/* Read control and alarm 0 registers. */
	ret = ds1307->read_block_data(client, MCP794XX_REG_CONTROL, 10, regs);
	if (ret < 0)
		return ret;

	t->enabled = !!(regs[0] & MCP794XX_BIT_ALM0_EN);

	/* Report alarm 0 time assuming 24-hour and day-of-month modes. */
	t->time.tm_sec = bcd2bin(ds1307->regs[3] & 0x7f);
	t->time.tm_min = bcd2bin(ds1307->regs[4] & 0x7f);
	t->time.tm_hour = bcd2bin(ds1307->regs[5] & 0x3f);
	t->time.tm_wday = bcd2bin(ds1307->regs[6] & 0x7) - 1;
	t->time.tm_mday = bcd2bin(ds1307->regs[7] & 0x3f);
	t->time.tm_mon = bcd2bin(ds1307->regs[8] & 0x1f) - 1;
	t->time.tm_year = -1;
	t->time.tm_yday = -1;
	t->time.tm_isdst = -1;

	dev_dbg(dev, "%s, sec=%d min=%d hour=%d wday=%d mday=%d mon=%d "
		"enabled=%d polarity=%d irq=%d match=%d\n", __func__,
		t->time.tm_sec, t->time.tm_min, t->time.tm_hour,
		t->time.tm_wday, t->time.tm_mday, t->time.tm_mon, t->enabled,
		!!(ds1307->regs[6] & MCP794XX_BIT_ALMX_POL),
		!!(ds1307->regs[6] & MCP794XX_BIT_ALMX_IF),
		(ds1307->regs[6] & MCP794XX_MSK_ALMX_MATCH) >> 4);

	return 0;
}

static int mcp794xx_set_alarm(struct device *dev, struct rtc_wkalrm *t)
{
	struct i2c_client *client = to_i2c_client(dev);
	struct ds1307 *ds1307 = i2c_get_clientdata(client);
	unsigned char *regs = ds1307->regs;
	int ret;

	if (!test_bit(HAS_ALARM, &ds1307->flags))
		return -EINVAL;

	dev_dbg(dev, "%s, sec=%d min=%d hour=%d wday=%d mday=%d mon=%d "
		"enabled=%d pending=%d\n", __func__,
		t->time.tm_sec, t->time.tm_min, t->time.tm_hour,
		t->time.tm_wday, t->time.tm_mday, t->time.tm_mon,
		t->enabled, t->pending);

	/* Read control and alarm 0 registers. */
	ret = ds1307->read_block_data(client, MCP794XX_REG_CONTROL, 10, regs);
	if (ret < 0)
		return ret;

	/* Set alarm 0, using 24-hour and day-of-month modes. */
	regs[3] = bin2bcd(t->time.tm_sec);
	regs[4] = bin2bcd(t->time.tm_min);
	regs[5] = bin2bcd(t->time.tm_hour);
	regs[6] = bin2bcd(t->time.tm_wday + 1);
	regs[7] = bin2bcd(t->time.tm_mday);
	regs[8] = bin2bcd(t->time.tm_mon + 1);

	/* Clear the alarm 0 interrupt flag. */
	regs[6] &= ~MCP794XX_BIT_ALMX_IF;
	/* Set alarm match: second, minute, hour, day, date, month. */
	regs[6] |= MCP794XX_MSK_ALMX_MATCH;
	/* Disable interrupt. We will not enable until completely programmed */
	regs[0] &= ~MCP794XX_BIT_ALM0_EN;

	ret = ds1307->write_block_data(client, MCP794XX_REG_CONTROL, 10, regs);
	if (ret < 0)
		return ret;

	if (!t->enabled)
		return 0;
	regs[0] |= MCP794XX_BIT_ALM0_EN;
	return i2c_smbus_write_byte_data(client, MCP794XX_REG_CONTROL, regs[0]);
}

static int mcp794xx_alarm_irq_enable(struct device *dev, unsigned int enabled)
{
	struct i2c_client *client = to_i2c_client(dev);
	struct ds1307 *ds1307 = i2c_get_clientdata(client);
	int reg;

	if (!test_bit(HAS_ALARM, &ds1307->flags))
		return -EINVAL;

	reg = i2c_smbus_read_byte_data(client, MCP794XX_REG_CONTROL);
	if (reg < 0)
		return reg;

	if (enabled)
		reg |= MCP794XX_BIT_ALM0_EN;
	else
		reg &= ~MCP794XX_BIT_ALM0_EN;

	return i2c_smbus_write_byte_data(client, MCP794XX_REG_CONTROL, reg);
}

static const struct rtc_class_ops mcp794xx_rtc_ops = {
	.read_time	= ds1307_get_time,
	.set_time	= ds1307_set_time,
	.read_alarm	= mcp794xx_read_alarm,
	.set_alarm	= mcp794xx_set_alarm,
	.alarm_irq_enable = mcp794xx_alarm_irq_enable,
};

/*----------------------------------------------------------------------*/

static ssize_t
ds1307_nvram_read(struct file *filp, struct kobject *kobj,
		struct bin_attribute *attr,
		char *buf, loff_t off, size_t count)
{
	struct i2c_client	*client;
	struct ds1307		*ds1307;
	int			result;

	client = kobj_to_i2c_client(kobj);
	ds1307 = i2c_get_clientdata(client);

	result = ds1307->read_block_data(client, ds1307->nvram_offset + off,
								count, buf);
	if (result < 0)
		dev_err(&client->dev, "%s error %d\n", "nvram read", result);
	return result;
}

static ssize_t
ds1307_nvram_write(struct file *filp, struct kobject *kobj,
		struct bin_attribute *attr,
		char *buf, loff_t off, size_t count)
{
	struct i2c_client	*client;
	struct ds1307		*ds1307;
	int			result;

	client = kobj_to_i2c_client(kobj);
	ds1307 = i2c_get_clientdata(client);

	result = ds1307->write_block_data(client, ds1307->nvram_offset + off,
								count, buf);
	if (result < 0) {
		dev_err(&client->dev, "%s error %d\n", "nvram write", result);
		return result;
	}
	return count;
}


/*----------------------------------------------------------------------*/

static u8 do_trickle_setup_ds1339(struct i2c_client *client,
				  uint32_t ohms, bool diode)
{
	u8 setup = (diode) ? DS1307_TRICKLE_CHARGER_DIODE :
		DS1307_TRICKLE_CHARGER_NO_DIODE;

	switch (ohms) {
	case 250:
		setup |= DS1307_TRICKLE_CHARGER_250_OHM;
		break;
	case 2000:
		setup |= DS1307_TRICKLE_CHARGER_2K_OHM;
		break;
	case 4000:
		setup |= DS1307_TRICKLE_CHARGER_4K_OHM;
		break;
	default:
		dev_warn(&client->dev,
			 "Unsupported ohm value %u in dt\n", ohms);
		return 0;
	}
	return setup;
}

static void ds1307_trickle_of_init(struct i2c_client *client,
				   struct chip_desc *chip)
{
	uint32_t ohms = 0;
	bool diode = true;

	if (!chip->do_trickle_setup)
		goto out;
	if (of_property_read_u32(client->dev.of_node, "trickle-resistor-ohms" , &ohms))
		goto out;
	if (of_property_read_bool(client->dev.of_node, "trickle-diode-disable"))
		diode = false;
	chip->trickle_charger_setup = chip->do_trickle_setup(client,
							     ohms, diode);
out:
	return;
}

static int ds1307_probe(struct i2c_client *client,
			const struct i2c_device_id *id)
{
	struct ds1307		*ds1307;
	int			err = -ENODEV;
	int			tmp;
	struct chip_desc	*chip = &chips[id->driver_data];
	struct i2c_adapter	*adapter = to_i2c_adapter(client->dev.parent);
	bool			want_irq = false;
	unsigned char		*buf;
	struct ds1307_platform_data *pdata = dev_get_platdata(&client->dev);
	irq_handler_t	irq_handler = ds1307_irq;

	static const int	bbsqi_bitpos[] = {
		[ds_1337] = 0,
		[ds_1339] = DS1339_BIT_BBSQI,
		[ds_3231] = DS3231_BIT_BBSQW,
	};
	const struct rtc_class_ops *rtc_ops = &ds13xx_rtc_ops;
	uint32_t irq_flags = IRQF_TRIGGER_NONE;

	of_property_read_u32_index(client->dev.of_node,
		"interrupts", 1, &irq_flags);

	if (!i2c_check_functionality(adapter, I2C_FUNC_SMBUS_BYTE_DATA)
	    && !i2c_check_functionality(adapter, I2C_FUNC_SMBUS_I2C_BLOCK))
		return -EIO;

	ds1307 = devm_kzalloc(&client->dev, sizeof(struct ds1307), GFP_KERNEL);
	if (!ds1307)
		return -ENOMEM;

	i2c_set_clientdata(client, ds1307);

	ds1307->client	= client;
	ds1307->type	= id->driver_data;

	if (!pdata && client->dev.of_node)
		ds1307_trickle_of_init(client, chip);
	else if (pdata && pdata->trickle_charger_setup)
		chip->trickle_charger_setup = pdata->trickle_charger_setup;

	if (chip->trickle_charger_setup && chip->trickle_charger_reg) {
		dev_dbg(&client->dev, "writing trickle charger info 0x%x to 0x%x\n",
		    DS13XX_TRICKLE_CHARGER_MAGIC | chip->trickle_charger_setup,
		    chip->trickle_charger_reg);
		i2c_smbus_write_byte_data(client, chip->trickle_charger_reg,
		    DS13XX_TRICKLE_CHARGER_MAGIC |
		    chip->trickle_charger_setup);
	}

	buf = ds1307->regs;
	if (i2c_check_functionality(adapter, I2C_FUNC_SMBUS_I2C_BLOCK)) {
		ds1307->read_block_data = ds1307_native_smbus_read_block_data;
		ds1307->write_block_data = ds1307_native_smbus_write_block_data;
	} else {
		ds1307->read_block_data = ds1307_read_block_data;
		ds1307->write_block_data = ds1307_write_block_data;
	}

	switch (ds1307->type) {
	case ds_1337:
	case ds_1339:
	case ds_3231:
		/* get registers that the "rtc" read below won't read... */
		tmp = ds1307->read_block_data(ds1307->client,
				DS1337_REG_CONTROL, 2, buf);
		if (tmp != 2) {
			dev_dbg(&client->dev, "read error %d\n", tmp);
			err = -EIO;
			goto exit;
		}

		/* oscillator off?  turn it on, so clock can tick. */
		if (ds1307->regs[0] & DS1337_BIT_nEOSC)
			ds1307->regs[0] &= ~DS1337_BIT_nEOSC;

		/*
		 * Using IRQ?  Disable the square wave and both alarms.
		 * For some variants, be sure alarms can trigger when we're
		 * running on Vbackup (BBSQI/BBSQW)
		 */
		if (ds1307->client->irq > 0 && chip->alarm) {
			ds1307->regs[0] |= DS1337_BIT_INTCN
					| bbsqi_bitpos[ds1307->type];
			ds1307->regs[0] &= ~(DS1337_BIT_A2IE | DS1337_BIT_A1IE);

			want_irq = true;
		}

		i2c_smbus_write_byte_data(client, DS1337_REG_CONTROL,
							ds1307->regs[0]);

		/* oscillator fault?  clear flag, and warn */
		if (ds1307->regs[1] & DS1337_BIT_OSF) {
			i2c_smbus_write_byte_data(client, DS1337_REG_STATUS,
				ds1307->regs[1] & ~DS1337_BIT_OSF);
			dev_warn(&client->dev, "SET TIME!\n");
		}
		break;

	case rx_8025:
		tmp = i2c_smbus_read_i2c_block_data(ds1307->client,
				RX8025_REG_CTRL1 << 4 | 0x08, 2, buf);
		if (tmp != 2) {
			dev_dbg(&client->dev, "read error %d\n", tmp);
			err = -EIO;
			goto exit;
		}

		/* oscillator off?  turn it on, so clock can tick. */
		if (!(ds1307->regs[1] & RX8025_BIT_XST)) {
			ds1307->regs[1] |= RX8025_BIT_XST;
			i2c_smbus_write_byte_data(client,
						  RX8025_REG_CTRL2 << 4 | 0x08,
						  ds1307->regs[1]);
			dev_warn(&client->dev,
				 "oscillator stop detected - SET TIME!\n");
		}

		if (ds1307->regs[1] & RX8025_BIT_PON) {
			ds1307->regs[1] &= ~RX8025_BIT_PON;
			i2c_smbus_write_byte_data(client,
						  RX8025_REG_CTRL2 << 4 | 0x08,
						  ds1307->regs[1]);
			dev_warn(&client->dev, "power-on detected\n");
		}

		if (ds1307->regs[1] & RX8025_BIT_VDET) {
			ds1307->regs[1] &= ~RX8025_BIT_VDET;
			i2c_smbus_write_byte_data(client,
						  RX8025_REG_CTRL2 << 4 | 0x08,
						  ds1307->regs[1]);
			dev_warn(&client->dev, "voltage drop detected\n");
		}

		/* make sure we are running in 24hour mode */
		if (!(ds1307->regs[0] & RX8025_BIT_2412)) {
			u8 hour;

			/* switch to 24 hour mode */
			i2c_smbus_write_byte_data(client,
						  RX8025_REG_CTRL1 << 4 | 0x08,
						  ds1307->regs[0] |
						  RX8025_BIT_2412);

			tmp = i2c_smbus_read_i2c_block_data(ds1307->client,
					RX8025_REG_CTRL1 << 4 | 0x08, 2, buf);
			if (tmp != 2) {
				dev_dbg(&client->dev, "read error %d\n", tmp);
				err = -EIO;
				goto exit;
			}

			/* correct hour */
			hour = bcd2bin(ds1307->regs[DS1307_REG_HOUR]);
			if (hour == 12)
				hour = 0;
			if (ds1307->regs[DS1307_REG_HOUR] & DS1307_BIT_PM)
				hour += 12;

			i2c_smbus_write_byte_data(client,
						  DS1307_REG_HOUR << 4 | 0x08,
						  hour);
		}
		break;
	case ds_1388:
		ds1307->offset = 1; /* Seconds starts at 1 */
		break;
	case mcp794xx:
		rtc_ops = &mcp794xx_rtc_ops;
		if (ds1307->client->irq > 0 && chip->alarm) {
			irq_handler = mcp794xx_irq;
			want_irq = true;
		}
		break;
	default:
		break;
	}

read_rtc:
	/* read RTC registers */
	tmp = ds1307->read_block_data(ds1307->client, ds1307->offset, 8, buf);
	if (tmp != 8) {
		dev_dbg(&client->dev, "read error %d\n", tmp);
		err = -EIO;
		goto exit;
	}

	/*
	 * minimal sanity checking; some chips (like DS1340) don't
	 * specify the extra bits as must-be-zero, but there are
	 * still a few values that are clearly out-of-range.
	 */
	tmp = ds1307->regs[DS1307_REG_SECS];
	switch (ds1307->type) {
	case ds_1307:
	case m41t00:
		/* clock halted?  turn it on, so clock can tick. */
		if (tmp & DS1307_BIT_CH) {
			i2c_smbus_write_byte_data(client, DS1307_REG_SECS, 0);
			dev_warn(&client->dev, "SET TIME!\n");
			goto read_rtc;
		}
		break;
	case ds_1338:
		/* clock halted?  turn it on, so clock can tick. */
		if (tmp & DS1307_BIT_CH)
			i2c_smbus_write_byte_data(client, DS1307_REG_SECS, 0);

		/* oscillator fault?  clear flag, and warn */
		if (ds1307->regs[DS1307_REG_CONTROL] & DS1338_BIT_OSF) {
			i2c_smbus_write_byte_data(client, DS1307_REG_CONTROL,
					ds1307->regs[DS1307_REG_CONTROL]
					& ~DS1338_BIT_OSF);
			dev_warn(&client->dev, "SET TIME!\n");
			goto read_rtc;
		}
		break;
	case ds_1340:
		/* clock halted?  turn it on, so clock can tick. */
		if (tmp & DS1340_BIT_nEOSC)
			i2c_smbus_write_byte_data(client, DS1307_REG_SECS, 0);

		tmp = i2c_smbus_read_byte_data(client, DS1340_REG_FLAG);
		if (tmp < 0) {
			dev_dbg(&client->dev, "read error %d\n", tmp);
			err = -EIO;
			goto exit;
		}

		/* oscillator fault?  clear flag, and warn */
		if (tmp & DS1340_BIT_OSF) {
			i2c_smbus_write_byte_data(client, DS1340_REG_FLAG, 0);
			dev_warn(&client->dev, "SET TIME!\n");
		}
		break;
	case mcp794xx:
		/* make sure that the backup battery is enabled */
		if (!(ds1307->regs[DS1307_REG_WDAY] & MCP794XX_BIT_VBATEN)) {
			i2c_smbus_write_byte_data(client, DS1307_REG_WDAY,
					ds1307->regs[DS1307_REG_WDAY]
					| MCP794XX_BIT_VBATEN);
		}

		/* clock halted?  turn it on, so clock can tick. */
		if (!(tmp & MCP794XX_BIT_ST)) {
			i2c_smbus_write_byte_data(client, DS1307_REG_SECS,
					MCP794XX_BIT_ST);
			dev_warn(&client->dev, "SET TIME!\n");
			goto read_rtc;
		}

		break;
	default:
		break;
	}

	tmp = ds1307->regs[DS1307_REG_HOUR];
	switch (ds1307->type) {
	case ds_1340:
	case m41t00:
		/*
		 * NOTE: ignores century bits; fix before deploying
		 * systems that will run through year 2100.
		 */
		break;
	case rx_8025:
		break;
	default:
		if (!(tmp & DS1307_BIT_12HR))
			break;

		/*
		 * Be sure we're in 24 hour mode.  Multi-master systems
		 * take note...
		 */
		tmp = bcd2bin(tmp & 0x1f);
		if (tmp == 12)
			tmp = 0;
		if (ds1307->regs[DS1307_REG_HOUR] & DS1307_BIT_PM)
			tmp += 12;
		i2c_smbus_write_byte_data(client,
				ds1307->offset + DS1307_REG_HOUR,
				bin2bcd(tmp));
	}

	if (want_irq) {
		device_set_wakeup_capable(&client->dev, true);
		set_bit(HAS_ALARM, &ds1307->flags);
	}
	ds1307->rtc = devm_rtc_device_register(&client->dev, client->name,
				rtc_ops, THIS_MODULE);
	if (IS_ERR(ds1307->rtc)) {
		return PTR_ERR(ds1307->rtc);
	}

	if (want_irq) {
<<<<<<< HEAD
		err = devm_request_threaded_irq(&client->dev,
						client->irq, NULL, irq_handler,
						IRQF_SHARED | IRQF_ONESHOT,
						ds1307->rtc->name, client);
=======
		err = request_irq(client->irq, ds1307_irq,
			  IRQF_SHARED | (irq_flags & IRQF_TRIGGER_MASK),
			  ds1307->rtc->name, client);
>>>>>>> ecb780d1
		if (err) {
			client->irq = 0;
			device_set_wakeup_capable(&client->dev, false);
			clear_bit(HAS_ALARM, &ds1307->flags);
			dev_err(&client->dev, "unable to request IRQ!\n");
		} else
			dev_dbg(&client->dev, "got IRQ %d\n", client->irq);
	}

	if (chip->nvram_size) {

		ds1307->nvram = devm_kzalloc(&client->dev,
					sizeof(struct bin_attribute),
					GFP_KERNEL);
		if (!ds1307->nvram) {
			dev_err(&client->dev, "cannot allocate memory for nvram sysfs\n");
		} else {

			ds1307->nvram->attr.name = "nvram";
			ds1307->nvram->attr.mode = S_IRUGO | S_IWUSR;

			sysfs_bin_attr_init(ds1307->nvram);

			ds1307->nvram->read = ds1307_nvram_read;
			ds1307->nvram->write = ds1307_nvram_write;
			ds1307->nvram->size = chip->nvram_size;
			ds1307->nvram_offset = chip->nvram_offset;

			err = sysfs_create_bin_file(&client->dev.kobj,
						    ds1307->nvram);
			if (err) {
				dev_err(&client->dev,
					"unable to create sysfs file: %s\n",
					ds1307->nvram->attr.name);
			} else {
				set_bit(HAS_NVRAM, &ds1307->flags);
				dev_info(&client->dev, "%zu bytes nvram\n",
					 ds1307->nvram->size);
			}
		}
	}

	return 0;

exit:
	return err;
}

static int ds1307_remove(struct i2c_client *client)
{
	struct ds1307 *ds1307 = i2c_get_clientdata(client);

	if (test_and_clear_bit(HAS_NVRAM, &ds1307->flags))
		sysfs_remove_bin_file(&client->dev.kobj, ds1307->nvram);

	return 0;
}

#ifdef CONFIG_PM_SLEEP
static int ds1307_suspend(struct device *dev)
{
	struct ds1307 *ds1307 = dev_get_drvdata(dev);

	disable_irq(ds1307->client->irq);

	if (device_may_wakeup(dev))
		enable_irq_wake(ds1307->client->irq);

	return 0;
}

static int ds1307_resume(struct device *dev)
{
	struct ds1307 *ds1307 = dev_get_drvdata(dev);

	if (device_may_wakeup(dev))
		disable_irq_wake(ds1307->client->irq);

	enable_irq(ds1307->client->irq);

	return 0;
}
#endif

static const struct dev_pm_ops ds1307_pm_ops = {
	SET_SYSTEM_SLEEP_PM_OPS(ds1307_suspend, ds1307_resume)
};

static struct i2c_driver ds1307_driver = {
	.driver = {
		.name	= "rtc-ds1307",
	},
	.probe		= ds1307_probe,
	.remove		= ds1307_remove,
	.id_table	= ds1307_id,
};

module_i2c_driver(ds1307_driver);

MODULE_DESCRIPTION("RTC driver for DS1307 and similar chips");
MODULE_LICENSE("GPL");<|MERGE_RESOLUTION|>--- conflicted
+++ resolved
@@ -1140,16 +1140,10 @@
 	}
 
 	if (want_irq) {
-<<<<<<< HEAD
 		err = devm_request_threaded_irq(&client->dev,
 						client->irq, NULL, irq_handler,
 						IRQF_SHARED | IRQF_ONESHOT,
 						ds1307->rtc->name, client);
-=======
-		err = request_irq(client->irq, ds1307_irq,
-			  IRQF_SHARED | (irq_flags & IRQF_TRIGGER_MASK),
-			  ds1307->rtc->name, client);
->>>>>>> ecb780d1
 		if (err) {
 			client->irq = 0;
 			device_set_wakeup_capable(&client->dev, false);
