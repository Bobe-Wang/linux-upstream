#
# Temperature sensor drivers
#
menu "Temperature sensors"

config MLX90614
	tristate "MLX90614 contact-less infrared sensor"
	depends on I2C
	help
	  If you say yes here you get support for the Melexis
	  MLX90614 contact-less infrared sensor connected with I2C.

	  This driver can also be built as a module. If so, the module will
	  be called mlx90614.

config TMP006
	tristate "TMP006 infrared thermopile sensor"
	depends on I2C
	help
	  If you say yes here you get support for the Texas Instruments
	  TMP006 infrared thermopile sensor.

	  This driver can also be built as a module. If so, the module will
	  be called tmp006.

<<<<<<< HEAD
config TSYS01
	tristate "Measurement Specialties TSYS01 temperature sensor using I2C bus connection"
	depends on I2C
	select IIO_MS_SENSORS_I2C
	help
	  If you say yes here you get support for the Measurement Specialties
	  TSYS01 I2C temperature sensor.

	  This driver can also be built as a module. If so, the module will
	  be called tsys01.

config TSYS02D
	tristate "Measurement Specialties TSYS02D temperature sensor"
	depends on I2C
	select IIO_MS_SENSORS_I2C
	help
	  If you say yes here you get support for the Measurement Specialties
	  TSYS02D temperature sensor.

	  This driver can also be built as a module. If so, the module will
	  be called tsys02d.
=======
config PCT2075
	tristate "NXP PCT2075 temperature sensor"
	depends on I2C
	help
	  If you say yes here you get support for the NXP PCT2075
	  temperature sensor.

	  This driver can also be built as a module. If so, the module will
	  be called pct2075.
>>>>>>> 8f5f76a3

endmenu<|MERGE_RESOLUTION|>--- conflicted
+++ resolved
@@ -23,7 +23,6 @@
 	  This driver can also be built as a module. If so, the module will
 	  be called tmp006.
 
-<<<<<<< HEAD
 config TSYS01
 	tristate "Measurement Specialties TSYS01 temperature sensor using I2C bus connection"
 	depends on I2C
@@ -45,7 +44,7 @@
 
 	  This driver can also be built as a module. If so, the module will
 	  be called tsys02d.
-=======
+
 config PCT2075
 	tristate "NXP PCT2075 temperature sensor"
 	depends on I2C
@@ -55,6 +54,5 @@
 
 	  This driver can also be built as a module. If so, the module will
 	  be called pct2075.
->>>>>>> 8f5f76a3
 
 endmenu