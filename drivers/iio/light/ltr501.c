--- conflicted
+++ resolved
@@ -1596,11 +1596,6 @@
 		.name   = LTR501_DRV_NAME,
 		.pm	= &ltr501_pm_ops,
 		.acpi_match_table = ACPI_PTR(ltr_acpi_match),
-<<<<<<< HEAD
-		.owner  = THIS_MODULE,
-		.of_match_table = ltr501_of_match,
-=======
->>>>>>> 6a13feb9
 	},
 	.probe  = ltr501_probe,
 	.remove	= ltr501_remove,
