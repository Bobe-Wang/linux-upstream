--- conflicted
+++ resolved
@@ -883,13 +883,8 @@
 #define PCI_EXP_SAVE_REGS	7
 
 
-<<<<<<< HEAD
 static struct pci_cap_saved_state *_pci_find_saved_cap(struct pci_dev *pci_dev,
 						       u16 cap, bool extended)
-=======
-static struct pci_cap_saved_state *pci_find_saved_cap(struct pci_dev *pci_dev,
-						      char cap)
->>>>>>> 0b950f0f
 {
 	struct pci_cap_saved_state *tmp;
 
