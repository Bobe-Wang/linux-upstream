/**
 * Copyright (c) 2011 Samsung Electronics Co., Ltd.
 *		http://www.samsung.com
 *
 * Copyright 2008 Openmoko, Inc.
 * Copyright 2008 Simtec Electronics
 *      Ben Dooks <ben@simtec.co.uk>
 *      http://armlinux.simtec.co.uk/
 *
 * S3C USB2.0 High-speed / OtG driver
 *
 * This program is free software; you can redistribute it and/or modify
 * it under the terms of the GNU General Public License version 2 as
 * published by the Free Software Foundation.
 */

#include <linux/kernel.h>
#include <linux/module.h>
#include <linux/spinlock.h>
#include <linux/interrupt.h>
#include <linux/platform_device.h>
#include <linux/dma-mapping.h>
#include <linux/mutex.h>
#include <linux/seq_file.h>
#include <linux/delay.h>
#include <linux/io.h>
#include <linux/slab.h>
#include <linux/of_platform.h>

#include <linux/usb/ch9.h>
#include <linux/usb/gadget.h>
#include <linux/usb/phy.h>

#include "core.h"
#include "hw.h"

/* Number of DWC2 UDC controllers enabled */
static int dwc2_udc_instances;

/* conversion functions */
static inline struct dwc2_hsotg_req *our_req(struct usb_request *req)
{
	return container_of(req, struct dwc2_hsotg_req, req);
}

static inline struct dwc2_hsotg_ep *our_ep(struct usb_ep *ep)
{
	return container_of(ep, struct dwc2_hsotg_ep, ep);
}

static inline struct dwc2_hsotg *to_hsotg(struct usb_gadget *gadget)
{
	return container_of(gadget, struct dwc2_hsotg, gadget);
}

static inline void __orr32(void __iomem *ptr, u32 val)
{
	dwc2_writel(dwc2_readl(ptr) | val, ptr);
}

static inline void __bic32(void __iomem *ptr, u32 val)
{
	dwc2_writel(dwc2_readl(ptr) & ~val, ptr);
}

static inline struct dwc2_hsotg_ep *index_to_ep(struct dwc2_hsotg *hsotg,
						u32 ep_index, u32 dir_in)
{
	if (dir_in)
		return hsotg->eps_in[ep_index];
	else
		return hsotg->eps_out[ep_index];
}

/* forward declaration of functions */
static void dwc2_hsotg_dump(struct dwc2_hsotg *hsotg);

/**
 * using_dma - return the DMA status of the driver.
 * @hsotg: The driver state.
 *
 * Return true if we're using DMA.
 *
 * Currently, we have the DMA support code worked into everywhere
 * that needs it, but the AMBA DMA implementation in the hardware can
 * only DMA from 32bit aligned addresses. This means that gadgets such
 * as the CDC Ethernet cannot work as they often pass packets which are
 * not 32bit aligned.
 *
 * Unfortunately the choice to use DMA or not is global to the controller
 * and seems to be only settable when the controller is being put through
 * a core reset. This means we either need to fix the gadgets to take
 * account of DMA alignment, or add bounce buffers (yuerk).
 *
 * g_using_dma is set depending on dts flag.
 */
static inline bool using_dma(struct dwc2_hsotg *hsotg)
{
	return hsotg->g_using_dma;
}

/**
 * dwc2_hsotg_en_gsint - enable one or more of the general interrupt
 * @hsotg: The device state
 * @ints: A bitmask of the interrupts to enable
 */
static void dwc2_hsotg_en_gsint(struct dwc2_hsotg *hsotg, u32 ints)
{
	u32 gsintmsk = dwc2_readl(hsotg->regs + GINTMSK);
	u32 new_gsintmsk;

	new_gsintmsk = gsintmsk | ints;

	if (new_gsintmsk != gsintmsk) {
		dev_dbg(hsotg->dev, "gsintmsk now 0x%08x\n", new_gsintmsk);
		dwc2_writel(new_gsintmsk, hsotg->regs + GINTMSK);
	}
}

/**
 * dwc2_hsotg_disable_gsint - disable one or more of the general interrupt
 * @hsotg: The device state
 * @ints: A bitmask of the interrupts to enable
 */
static void dwc2_hsotg_disable_gsint(struct dwc2_hsotg *hsotg, u32 ints)
{
	u32 gsintmsk = dwc2_readl(hsotg->regs + GINTMSK);
	u32 new_gsintmsk;

	new_gsintmsk = gsintmsk & ~ints;

	if (new_gsintmsk != gsintmsk)
		dwc2_writel(new_gsintmsk, hsotg->regs + GINTMSK);
}

/**
 * dwc2_hsotg_ctrl_epint - enable/disable an endpoint irq
 * @hsotg: The device state
 * @ep: The endpoint index
 * @dir_in: True if direction is in.
 * @en: The enable value, true to enable
 *
 * Set or clear the mask for an individual endpoint's interrupt
 * request.
 */
static void dwc2_hsotg_ctrl_epint(struct dwc2_hsotg *hsotg,
				 unsigned int ep, unsigned int dir_in,
				 unsigned int en)
{
	unsigned long flags;
	u32 bit = 1 << ep;
	u32 daint;

	if (!dir_in)
		bit <<= 16;

	local_irq_save(flags);
	daint = dwc2_readl(hsotg->regs + DAINTMSK);
	if (en)
		daint |= bit;
	else
		daint &= ~bit;
	dwc2_writel(daint, hsotg->regs + DAINTMSK);
	local_irq_restore(flags);
}

/**
 * dwc2_hsotg_init_fifo - initialise non-periodic FIFOs
 * @hsotg: The device instance.
 */
static void dwc2_hsotg_init_fifo(struct dwc2_hsotg *hsotg)
{
	unsigned int ep;
	unsigned int addr;
	int timeout;
	u32 val;

	/* Reset fifo map if not correctly cleared during previous session */
	WARN_ON(hsotg->fifo_map);
	hsotg->fifo_map = 0;

	/* set RX/NPTX FIFO sizes */
	dwc2_writel(hsotg->g_rx_fifo_sz, hsotg->regs + GRXFSIZ);
	dwc2_writel((hsotg->g_rx_fifo_sz << FIFOSIZE_STARTADDR_SHIFT) |
		(hsotg->g_np_g_tx_fifo_sz << FIFOSIZE_DEPTH_SHIFT),
		hsotg->regs + GNPTXFSIZ);

	/*
	 * arange all the rest of the TX FIFOs, as some versions of this
	 * block have overlapping default addresses. This also ensures
	 * that if the settings have been changed, then they are set to
	 * known values.
	 */

	/* start at the end of the GNPTXFSIZ, rounded up */
	addr = hsotg->g_rx_fifo_sz + hsotg->g_np_g_tx_fifo_sz;

	/*
	 * Configure fifos sizes from provided configuration and assign
	 * them to endpoints dynamically according to maxpacket size value of
	 * given endpoint.
	 */
	for (ep = 1; ep < MAX_EPS_CHANNELS; ep++) {
		if (!hsotg->g_tx_fifo_sz[ep])
			continue;
		val = addr;
		val |= hsotg->g_tx_fifo_sz[ep] << FIFOSIZE_DEPTH_SHIFT;
		WARN_ONCE(addr + hsotg->g_tx_fifo_sz[ep] > hsotg->fifo_mem,
			  "insufficient fifo memory");
		addr += hsotg->g_tx_fifo_sz[ep];

		dwc2_writel(val, hsotg->regs + DPTXFSIZN(ep));
	}

	/*
	 * according to p428 of the design guide, we need to ensure that
	 * all fifos are flushed before continuing
	 */

	dwc2_writel(GRSTCTL_TXFNUM(0x10) | GRSTCTL_TXFFLSH |
	       GRSTCTL_RXFFLSH, hsotg->regs + GRSTCTL);

	/* wait until the fifos are both flushed */
	timeout = 100;
	while (1) {
		val = dwc2_readl(hsotg->regs + GRSTCTL);

		if ((val & (GRSTCTL_TXFFLSH | GRSTCTL_RXFFLSH)) == 0)
			break;

		if (--timeout == 0) {
			dev_err(hsotg->dev,
				"%s: timeout flushing fifos (GRSTCTL=%08x)\n",
				__func__, val);
			break;
		}

		udelay(1);
	}

	dev_dbg(hsotg->dev, "FIFOs reset, timeout at %d\n", timeout);
}

/**
 * @ep: USB endpoint to allocate request for.
 * @flags: Allocation flags
 *
 * Allocate a new USB request structure appropriate for the specified endpoint
 */
static struct usb_request *dwc2_hsotg_ep_alloc_request(struct usb_ep *ep,
						      gfp_t flags)
{
	struct dwc2_hsotg_req *req;

	req = kzalloc(sizeof(struct dwc2_hsotg_req), flags);
	if (!req)
		return NULL;

	INIT_LIST_HEAD(&req->queue);

	return &req->req;
}

/**
 * is_ep_periodic - return true if the endpoint is in periodic mode.
 * @hs_ep: The endpoint to query.
 *
 * Returns true if the endpoint is in periodic mode, meaning it is being
 * used for an Interrupt or ISO transfer.
 */
static inline int is_ep_periodic(struct dwc2_hsotg_ep *hs_ep)
{
	return hs_ep->periodic;
}

/**
 * dwc2_hsotg_unmap_dma - unmap the DMA memory being used for the request
 * @hsotg: The device state.
 * @hs_ep: The endpoint for the request
 * @hs_req: The request being processed.
 *
 * This is the reverse of dwc2_hsotg_map_dma(), called for the completion
 * of a request to ensure the buffer is ready for access by the caller.
 */
static void dwc2_hsotg_unmap_dma(struct dwc2_hsotg *hsotg,
				struct dwc2_hsotg_ep *hs_ep,
				struct dwc2_hsotg_req *hs_req)
{
	struct usb_request *req = &hs_req->req;

	/* ignore this if we're not moving any data */
	if (hs_req->req.length == 0)
		return;

	usb_gadget_unmap_request(&hsotg->gadget, req, hs_ep->dir_in);
}

/**
 * dwc2_hsotg_write_fifo - write packet Data to the TxFIFO
 * @hsotg: The controller state.
 * @hs_ep: The endpoint we're going to write for.
 * @hs_req: The request to write data for.
 *
 * This is called when the TxFIFO has some space in it to hold a new
 * transmission and we have something to give it. The actual setup of
 * the data size is done elsewhere, so all we have to do is to actually
 * write the data.
 *
 * The return value is zero if there is more space (or nothing was done)
 * otherwise -ENOSPC is returned if the FIFO space was used up.
 *
 * This routine is only needed for PIO
 */
static int dwc2_hsotg_write_fifo(struct dwc2_hsotg *hsotg,
				struct dwc2_hsotg_ep *hs_ep,
				struct dwc2_hsotg_req *hs_req)
{
	bool periodic = is_ep_periodic(hs_ep);
	u32 gnptxsts = dwc2_readl(hsotg->regs + GNPTXSTS);
	int buf_pos = hs_req->req.actual;
	int to_write = hs_ep->size_loaded;
	void *data;
	int can_write;
	int pkt_round;
	int max_transfer;

	to_write -= (buf_pos - hs_ep->last_load);

	/* if there's nothing to write, get out early */
	if (to_write == 0)
		return 0;

	if (periodic && !hsotg->dedicated_fifos) {
		u32 epsize = dwc2_readl(hsotg->regs + DIEPTSIZ(hs_ep->index));
		int size_left;
		int size_done;

		/*
		 * work out how much data was loaded so we can calculate
		 * how much data is left in the fifo.
		 */

		size_left = DXEPTSIZ_XFERSIZE_GET(epsize);

		/*
		 * if shared fifo, we cannot write anything until the
		 * previous data has been completely sent.
		 */
		if (hs_ep->fifo_load != 0) {
			dwc2_hsotg_en_gsint(hsotg, GINTSTS_PTXFEMP);
			return -ENOSPC;
		}

		dev_dbg(hsotg->dev, "%s: left=%d, load=%d, fifo=%d, size %d\n",
			__func__, size_left,
			hs_ep->size_loaded, hs_ep->fifo_load, hs_ep->fifo_size);

		/* how much of the data has moved */
		size_done = hs_ep->size_loaded - size_left;

		/* how much data is left in the fifo */
		can_write = hs_ep->fifo_load - size_done;
		dev_dbg(hsotg->dev, "%s: => can_write1=%d\n",
			__func__, can_write);

		can_write = hs_ep->fifo_size - can_write;
		dev_dbg(hsotg->dev, "%s: => can_write2=%d\n",
			__func__, can_write);

		if (can_write <= 0) {
			dwc2_hsotg_en_gsint(hsotg, GINTSTS_PTXFEMP);
			return -ENOSPC;
		}
	} else if (hsotg->dedicated_fifos && hs_ep->index != 0) {
		can_write = dwc2_readl(hsotg->regs + DTXFSTS(hs_ep->index));

		can_write &= 0xffff;
		can_write *= 4;
	} else {
		if (GNPTXSTS_NP_TXQ_SPC_AVAIL_GET(gnptxsts) == 0) {
			dev_dbg(hsotg->dev,
				"%s: no queue slots available (0x%08x)\n",
				__func__, gnptxsts);

			dwc2_hsotg_en_gsint(hsotg, GINTSTS_NPTXFEMP);
			return -ENOSPC;
		}

		can_write = GNPTXSTS_NP_TXF_SPC_AVAIL_GET(gnptxsts);
		can_write *= 4;	/* fifo size is in 32bit quantities. */
	}

	max_transfer = hs_ep->ep.maxpacket * hs_ep->mc;

	dev_dbg(hsotg->dev, "%s: GNPTXSTS=%08x, can=%d, to=%d, max_transfer %d\n",
		 __func__, gnptxsts, can_write, to_write, max_transfer);

	/*
	 * limit to 512 bytes of data, it seems at least on the non-periodic
	 * FIFO, requests of >512 cause the endpoint to get stuck with a
	 * fragment of the end of the transfer in it.
	 */
	if (can_write > 512 && !periodic)
		can_write = 512;

	/*
	 * limit the write to one max-packet size worth of data, but allow
	 * the transfer to return that it did not run out of fifo space
	 * doing it.
	 */
	if (to_write > max_transfer) {
		to_write = max_transfer;

		/* it's needed only when we do not use dedicated fifos */
		if (!hsotg->dedicated_fifos)
			dwc2_hsotg_en_gsint(hsotg,
					   periodic ? GINTSTS_PTXFEMP :
					   GINTSTS_NPTXFEMP);
	}

	/* see if we can write data */

	if (to_write > can_write) {
		to_write = can_write;
		pkt_round = to_write % max_transfer;

		/*
		 * Round the write down to an
		 * exact number of packets.
		 *
		 * Note, we do not currently check to see if we can ever
		 * write a full packet or not to the FIFO.
		 */

		if (pkt_round)
			to_write -= pkt_round;

		/*
		 * enable correct FIFO interrupt to alert us when there
		 * is more room left.
		 */

		/* it's needed only when we do not use dedicated fifos */
		if (!hsotg->dedicated_fifos)
			dwc2_hsotg_en_gsint(hsotg,
					   periodic ? GINTSTS_PTXFEMP :
					   GINTSTS_NPTXFEMP);
	}

	dev_dbg(hsotg->dev, "write %d/%d, can_write %d, done %d\n",
		 to_write, hs_req->req.length, can_write, buf_pos);

	if (to_write <= 0)
		return -ENOSPC;

	hs_req->req.actual = buf_pos + to_write;
	hs_ep->total_data += to_write;

	if (periodic)
		hs_ep->fifo_load += to_write;

	to_write = DIV_ROUND_UP(to_write, 4);
	data = hs_req->req.buf + buf_pos;

	iowrite32_rep(hsotg->regs + EPFIFO(hs_ep->index), data, to_write);

	return (to_write >= can_write) ? -ENOSPC : 0;
}

/**
 * get_ep_limit - get the maximum data legnth for this endpoint
 * @hs_ep: The endpoint
 *
 * Return the maximum data that can be queued in one go on a given endpoint
 * so that transfers that are too long can be split.
 */
static unsigned get_ep_limit(struct dwc2_hsotg_ep *hs_ep)
{
	int index = hs_ep->index;
	unsigned maxsize;
	unsigned maxpkt;

	if (index != 0) {
		maxsize = DXEPTSIZ_XFERSIZE_LIMIT + 1;
		maxpkt = DXEPTSIZ_PKTCNT_LIMIT + 1;
	} else {
		maxsize = 64+64;
		if (hs_ep->dir_in)
			maxpkt = DIEPTSIZ0_PKTCNT_LIMIT + 1;
		else
			maxpkt = 2;
	}

	/* we made the constant loading easier above by using +1 */
	maxpkt--;
	maxsize--;

	/*
	 * constrain by packet count if maxpkts*pktsize is greater
	 * than the length register size.
	 */

	if ((maxpkt * hs_ep->ep.maxpacket) < maxsize)
		maxsize = maxpkt * hs_ep->ep.maxpacket;

	return maxsize;
}

/**
 * dwc2_hsotg_start_req - start a USB request from an endpoint's queue
 * @hsotg: The controller state.
 * @hs_ep: The endpoint to process a request for
 * @hs_req: The request to start.
 * @continuing: True if we are doing more for the current request.
 *
 * Start the given request running by setting the endpoint registers
 * appropriately, and writing any data to the FIFOs.
 */
static void dwc2_hsotg_start_req(struct dwc2_hsotg *hsotg,
				struct dwc2_hsotg_ep *hs_ep,
				struct dwc2_hsotg_req *hs_req,
				bool continuing)
{
	struct usb_request *ureq = &hs_req->req;
	int index = hs_ep->index;
	int dir_in = hs_ep->dir_in;
	u32 epctrl_reg;
	u32 epsize_reg;
	u32 epsize;
	u32 ctrl;
	unsigned length;
	unsigned packets;
	unsigned maxreq;

	if (index != 0) {
		if (hs_ep->req && !continuing) {
			dev_err(hsotg->dev, "%s: active request\n", __func__);
			WARN_ON(1);
			return;
		} else if (hs_ep->req != hs_req && continuing) {
			dev_err(hsotg->dev,
				"%s: continue different req\n", __func__);
			WARN_ON(1);
			return;
		}
	}

	epctrl_reg = dir_in ? DIEPCTL(index) : DOEPCTL(index);
	epsize_reg = dir_in ? DIEPTSIZ(index) : DOEPTSIZ(index);

	dev_dbg(hsotg->dev, "%s: DxEPCTL=0x%08x, ep %d, dir %s\n",
		__func__, dwc2_readl(hsotg->regs + epctrl_reg), index,
		hs_ep->dir_in ? "in" : "out");

	/* If endpoint is stalled, we will restart request later */
	ctrl = dwc2_readl(hsotg->regs + epctrl_reg);

	if (index && ctrl & DXEPCTL_STALL) {
		dev_warn(hsotg->dev, "%s: ep%d is stalled\n", __func__, index);
		return;
	}

	length = ureq->length - ureq->actual;
	dev_dbg(hsotg->dev, "ureq->length:%d ureq->actual:%d\n",
		ureq->length, ureq->actual);

	maxreq = get_ep_limit(hs_ep);
	if (length > maxreq) {
		int round = maxreq % hs_ep->ep.maxpacket;

		dev_dbg(hsotg->dev, "%s: length %d, max-req %d, r %d\n",
			__func__, length, maxreq, round);

		/* round down to multiple of packets */
		if (round)
			maxreq -= round;

		length = maxreq;
	}

	if (length)
		packets = DIV_ROUND_UP(length, hs_ep->ep.maxpacket);
	else
		packets = 1;	/* send one packet if length is zero. */

	if (hs_ep->isochronous && length > (hs_ep->mc * hs_ep->ep.maxpacket)) {
		dev_err(hsotg->dev, "req length > maxpacket*mc\n");
		return;
	}

	if (dir_in && index != 0)
		if (hs_ep->isochronous)
			epsize = DXEPTSIZ_MC(packets);
		else
			epsize = DXEPTSIZ_MC(1);
	else
		epsize = 0;

	/*
	 * zero length packet should be programmed on its own and should not
	 * be counted in DIEPTSIZ.PktCnt with other packets.
	 */
	if (dir_in && ureq->zero && !continuing) {
		/* Test if zlp is actually required. */
		if ((ureq->length >= hs_ep->ep.maxpacket) &&
					!(ureq->length % hs_ep->ep.maxpacket))
			hs_ep->send_zlp = 1;
	}

	epsize |= DXEPTSIZ_PKTCNT(packets);
	epsize |= DXEPTSIZ_XFERSIZE(length);

	dev_dbg(hsotg->dev, "%s: %d@%d/%d, 0x%08x => 0x%08x\n",
		__func__, packets, length, ureq->length, epsize, epsize_reg);

	/* store the request as the current one we're doing */
	hs_ep->req = hs_req;

	/* write size / packets */
	dwc2_writel(epsize, hsotg->regs + epsize_reg);

	if (using_dma(hsotg) && !continuing) {
		unsigned int dma_reg;

		/*
		 * write DMA address to control register, buffer already
		 * synced by dwc2_hsotg_ep_queue().
		 */

		dma_reg = dir_in ? DIEPDMA(index) : DOEPDMA(index);
		dwc2_writel(ureq->dma, hsotg->regs + dma_reg);

		dev_dbg(hsotg->dev, "%s: %pad => 0x%08x\n",
			__func__, &ureq->dma, dma_reg);
	}

	ctrl |= DXEPCTL_EPENA;	/* ensure ep enabled */
	ctrl |= DXEPCTL_USBACTEP;

	dev_dbg(hsotg->dev, "ep0 state:%d\n", hsotg->ep0_state);

	/* For Setup request do not clear NAK */
	if (!(index == 0 && hsotg->ep0_state == DWC2_EP0_SETUP))
		ctrl |= DXEPCTL_CNAK;	/* clear NAK set by core */

	dev_dbg(hsotg->dev, "%s: DxEPCTL=0x%08x\n", __func__, ctrl);
	dwc2_writel(ctrl, hsotg->regs + epctrl_reg);

	/*
	 * set these, it seems that DMA support increments past the end
	 * of the packet buffer so we need to calculate the length from
	 * this information.
	 */
	hs_ep->size_loaded = length;
	hs_ep->last_load = ureq->actual;

	if (dir_in && !using_dma(hsotg)) {
		/* set these anyway, we may need them for non-periodic in */
		hs_ep->fifo_load = 0;

		dwc2_hsotg_write_fifo(hsotg, hs_ep, hs_req);
	}

	/*
	 * clear the INTknTXFEmpMsk when we start request, more as a aide
	 * to debugging to see what is going on.
	 */
	if (dir_in)
		dwc2_writel(DIEPMSK_INTKNTXFEMPMSK,
		       hsotg->regs + DIEPINT(index));

	/*
	 * Note, trying to clear the NAK here causes problems with transmit
	 * on the S3C6400 ending up with the TXFIFO becoming full.
	 */

	/* check ep is enabled */
	if (!(dwc2_readl(hsotg->regs + epctrl_reg) & DXEPCTL_EPENA))
		dev_dbg(hsotg->dev,
			 "ep%d: failed to become enabled (DXEPCTL=0x%08x)?\n",
			 index, dwc2_readl(hsotg->regs + epctrl_reg));

	dev_dbg(hsotg->dev, "%s: DXEPCTL=0x%08x\n",
		__func__, dwc2_readl(hsotg->regs + epctrl_reg));

	/* enable ep interrupts */
	dwc2_hsotg_ctrl_epint(hsotg, hs_ep->index, hs_ep->dir_in, 1);
}

/**
 * dwc2_hsotg_map_dma - map the DMA memory being used for the request
 * @hsotg: The device state.
 * @hs_ep: The endpoint the request is on.
 * @req: The request being processed.
 *
 * We've been asked to queue a request, so ensure that the memory buffer
 * is correctly setup for DMA. If we've been passed an extant DMA address
 * then ensure the buffer has been synced to memory. If our buffer has no
 * DMA memory, then we map the memory and mark our request to allow us to
 * cleanup on completion.
 */
static int dwc2_hsotg_map_dma(struct dwc2_hsotg *hsotg,
			     struct dwc2_hsotg_ep *hs_ep,
			     struct usb_request *req)
{
	struct dwc2_hsotg_req *hs_req = our_req(req);
	int ret;

	/* if the length is zero, ignore the DMA data */
	if (hs_req->req.length == 0)
		return 0;

	ret = usb_gadget_map_request(&hsotg->gadget, req, hs_ep->dir_in);
	if (ret)
		goto dma_error;

	return 0;

dma_error:
	dev_err(hsotg->dev, "%s: failed to map buffer %p, %d bytes\n",
		__func__, req->buf, req->length);

	return -EIO;
}

static int dwc2_hsotg_handle_unaligned_buf_start(struct dwc2_hsotg *hsotg,
	struct dwc2_hsotg_ep *hs_ep, struct dwc2_hsotg_req *hs_req)
{
	void *req_buf = hs_req->req.buf;

	/* If dma is not being used or buffer is aligned */
	if (!using_dma(hsotg) || !((long)req_buf & 3))
		return 0;

	WARN_ON(hs_req->saved_req_buf);

	dev_dbg(hsotg->dev, "%s: %s: buf=%p length=%d\n", __func__,
			hs_ep->ep.name, req_buf, hs_req->req.length);

	hs_req->req.buf = kmalloc(hs_req->req.length, GFP_ATOMIC);
	if (!hs_req->req.buf) {
		hs_req->req.buf = req_buf;
		dev_err(hsotg->dev,
			"%s: unable to allocate memory for bounce buffer\n",
			__func__);
		return -ENOMEM;
	}

	/* Save actual buffer */
	hs_req->saved_req_buf = req_buf;

	if (hs_ep->dir_in)
		memcpy(hs_req->req.buf, req_buf, hs_req->req.length);
	return 0;
}

static void dwc2_hsotg_handle_unaligned_buf_complete(struct dwc2_hsotg *hsotg,
	struct dwc2_hsotg_ep *hs_ep, struct dwc2_hsotg_req *hs_req)
{
	/* If dma is not being used or buffer was aligned */
	if (!using_dma(hsotg) || !hs_req->saved_req_buf)
		return;

	dev_dbg(hsotg->dev, "%s: %s: status=%d actual-length=%d\n", __func__,
		hs_ep->ep.name, hs_req->req.status, hs_req->req.actual);

	/* Copy data from bounce buffer on successful out transfer */
	if (!hs_ep->dir_in && !hs_req->req.status)
		memcpy(hs_req->saved_req_buf, hs_req->req.buf,
							hs_req->req.actual);

	/* Free bounce buffer */
	kfree(hs_req->req.buf);

	hs_req->req.buf = hs_req->saved_req_buf;
	hs_req->saved_req_buf = NULL;
}

static int dwc2_hsotg_ep_queue(struct usb_ep *ep, struct usb_request *req,
			      gfp_t gfp_flags)
{
	struct dwc2_hsotg_req *hs_req = our_req(req);
	struct dwc2_hsotg_ep *hs_ep = our_ep(ep);
	struct dwc2_hsotg *hs = hs_ep->parent;
	bool first;
	int ret;

	dev_dbg(hs->dev, "%s: req %p: %d@%p, noi=%d, zero=%d, snok=%d\n",
		ep->name, req, req->length, req->buf, req->no_interrupt,
		req->zero, req->short_not_ok);

	/* Prevent new request submission when controller is suspended */
	if (hs->lx_state == DWC2_L2) {
		dev_dbg(hs->dev, "%s: don't submit request while suspended\n",
				__func__);
		return -EAGAIN;
	}

	/* initialise status of the request */
	INIT_LIST_HEAD(&hs_req->queue);
	req->actual = 0;
	req->status = -EINPROGRESS;

	ret = dwc2_hsotg_handle_unaligned_buf_start(hs, hs_ep, hs_req);
	if (ret)
		return ret;

	/* if we're using DMA, sync the buffers as necessary */
	if (using_dma(hs)) {
		ret = dwc2_hsotg_map_dma(hs, hs_ep, req);
		if (ret)
			return ret;
	}

	first = list_empty(&hs_ep->queue);
	list_add_tail(&hs_req->queue, &hs_ep->queue);

	if (first)
		dwc2_hsotg_start_req(hs, hs_ep, hs_req, false);

	return 0;
}

static int dwc2_hsotg_ep_queue_lock(struct usb_ep *ep, struct usb_request *req,
			      gfp_t gfp_flags)
{
	struct dwc2_hsotg_ep *hs_ep = our_ep(ep);
	struct dwc2_hsotg *hs = hs_ep->parent;
	unsigned long flags = 0;
	int ret = 0;

	spin_lock_irqsave(&hs->lock, flags);
	ret = dwc2_hsotg_ep_queue(ep, req, gfp_flags);
	spin_unlock_irqrestore(&hs->lock, flags);

	return ret;
}

static void dwc2_hsotg_ep_free_request(struct usb_ep *ep,
				      struct usb_request *req)
{
	struct dwc2_hsotg_req *hs_req = our_req(req);

	kfree(hs_req);
}

/**
 * dwc2_hsotg_complete_oursetup - setup completion callback
 * @ep: The endpoint the request was on.
 * @req: The request completed.
 *
 * Called on completion of any requests the driver itself
 * submitted that need cleaning up.
 */
static void dwc2_hsotg_complete_oursetup(struct usb_ep *ep,
					struct usb_request *req)
{
	struct dwc2_hsotg_ep *hs_ep = our_ep(ep);
	struct dwc2_hsotg *hsotg = hs_ep->parent;

	dev_dbg(hsotg->dev, "%s: ep %p, req %p\n", __func__, ep, req);

	dwc2_hsotg_ep_free_request(ep, req);
}

/**
 * ep_from_windex - convert control wIndex value to endpoint
 * @hsotg: The driver state.
 * @windex: The control request wIndex field (in host order).
 *
 * Convert the given wIndex into a pointer to an driver endpoint
 * structure, or return NULL if it is not a valid endpoint.
 */
static struct dwc2_hsotg_ep *ep_from_windex(struct dwc2_hsotg *hsotg,
					   u32 windex)
{
	struct dwc2_hsotg_ep *ep;
	int dir = (windex & USB_DIR_IN) ? 1 : 0;
	int idx = windex & 0x7F;

	if (windex >= 0x100)
		return NULL;

	if (idx > hsotg->num_of_eps)
		return NULL;

	ep = index_to_ep(hsotg, idx, dir);

	if (idx && ep->dir_in != dir)
		return NULL;

	return ep;
}

/**
 * dwc2_hsotg_set_test_mode - Enable usb Test Modes
 * @hsotg: The driver state.
 * @testmode: requested usb test mode
 * Enable usb Test Mode requested by the Host.
 */
int dwc2_hsotg_set_test_mode(struct dwc2_hsotg *hsotg, int testmode)
{
	int dctl = dwc2_readl(hsotg->regs + DCTL);

	dctl &= ~DCTL_TSTCTL_MASK;
	switch (testmode) {
	case TEST_J:
	case TEST_K:
	case TEST_SE0_NAK:
	case TEST_PACKET:
	case TEST_FORCE_EN:
		dctl |= testmode << DCTL_TSTCTL_SHIFT;
		break;
	default:
		return -EINVAL;
	}
	dwc2_writel(dctl, hsotg->regs + DCTL);
	return 0;
}

/**
 * dwc2_hsotg_send_reply - send reply to control request
 * @hsotg: The device state
 * @ep: Endpoint 0
 * @buff: Buffer for request
 * @length: Length of reply.
 *
 * Create a request and queue it on the given endpoint. This is useful as
 * an internal method of sending replies to certain control requests, etc.
 */
static int dwc2_hsotg_send_reply(struct dwc2_hsotg *hsotg,
				struct dwc2_hsotg_ep *ep,
				void *buff,
				int length)
{
	struct usb_request *req;
	int ret;

	dev_dbg(hsotg->dev, "%s: buff %p, len %d\n", __func__, buff, length);

	req = dwc2_hsotg_ep_alloc_request(&ep->ep, GFP_ATOMIC);
	hsotg->ep0_reply = req;
	if (!req) {
		dev_warn(hsotg->dev, "%s: cannot alloc req\n", __func__);
		return -ENOMEM;
	}

	req->buf = hsotg->ep0_buff;
	req->length = length;
	/*
	 * zero flag is for sending zlp in DATA IN stage. It has no impact on
	 * STATUS stage.
	 */
	req->zero = 0;
	req->complete = dwc2_hsotg_complete_oursetup;

	if (length)
		memcpy(req->buf, buff, length);

	ret = dwc2_hsotg_ep_queue(&ep->ep, req, GFP_ATOMIC);
	if (ret) {
		dev_warn(hsotg->dev, "%s: cannot queue req\n", __func__);
		return ret;
	}

	return 0;
}

/**
 * dwc2_hsotg_process_req_status - process request GET_STATUS
 * @hsotg: The device state
 * @ctrl: USB control request
 */
static int dwc2_hsotg_process_req_status(struct dwc2_hsotg *hsotg,
					struct usb_ctrlrequest *ctrl)
{
	struct dwc2_hsotg_ep *ep0 = hsotg->eps_out[0];
	struct dwc2_hsotg_ep *ep;
	__le16 reply;
	int ret;

	dev_dbg(hsotg->dev, "%s: USB_REQ_GET_STATUS\n", __func__);

	if (!ep0->dir_in) {
		dev_warn(hsotg->dev, "%s: direction out?\n", __func__);
		return -EINVAL;
	}

	switch (ctrl->bRequestType & USB_RECIP_MASK) {
	case USB_RECIP_DEVICE:
		reply = cpu_to_le16(0); /* bit 0 => self powered,
					 * bit 1 => remote wakeup */
		break;

	case USB_RECIP_INTERFACE:
		/* currently, the data result should be zero */
		reply = cpu_to_le16(0);
		break;

	case USB_RECIP_ENDPOINT:
		ep = ep_from_windex(hsotg, le16_to_cpu(ctrl->wIndex));
		if (!ep)
			return -ENOENT;

		reply = cpu_to_le16(ep->halted ? 1 : 0);
		break;

	default:
		return 0;
	}

	if (le16_to_cpu(ctrl->wLength) != 2)
		return -EINVAL;

	ret = dwc2_hsotg_send_reply(hsotg, ep0, &reply, 2);
	if (ret) {
		dev_err(hsotg->dev, "%s: failed to send reply\n", __func__);
		return ret;
	}

	return 1;
}

static int dwc2_hsotg_ep_sethalt(struct usb_ep *ep, int value);

/**
 * get_ep_head - return the first request on the endpoint
 * @hs_ep: The controller endpoint to get
 *
 * Get the first request on the endpoint.
 */
static struct dwc2_hsotg_req *get_ep_head(struct dwc2_hsotg_ep *hs_ep)
{
	if (list_empty(&hs_ep->queue))
		return NULL;

	return list_first_entry(&hs_ep->queue, struct dwc2_hsotg_req, queue);
}

/**
 * dwc2_hsotg_process_req_feature - process request {SET,CLEAR}_FEATURE
 * @hsotg: The device state
 * @ctrl: USB control request
 */
static int dwc2_hsotg_process_req_feature(struct dwc2_hsotg *hsotg,
					 struct usb_ctrlrequest *ctrl)
{
	struct dwc2_hsotg_ep *ep0 = hsotg->eps_out[0];
	struct dwc2_hsotg_req *hs_req;
	bool restart;
	bool set = (ctrl->bRequest == USB_REQ_SET_FEATURE);
	struct dwc2_hsotg_ep *ep;
	int ret;
	bool halted;
	u32 recip;
	u32 wValue;
	u32 wIndex;

	dev_dbg(hsotg->dev, "%s: %s_FEATURE\n",
		__func__, set ? "SET" : "CLEAR");

	wValue = le16_to_cpu(ctrl->wValue);
	wIndex = le16_to_cpu(ctrl->wIndex);
	recip = ctrl->bRequestType & USB_RECIP_MASK;

	switch (recip) {
	case USB_RECIP_DEVICE:
		switch (wValue) {
		case USB_DEVICE_TEST_MODE:
			if ((wIndex & 0xff) != 0)
				return -EINVAL;
			if (!set)
				return -EINVAL;

			hsotg->test_mode = wIndex >> 8;
			ret = dwc2_hsotg_send_reply(hsotg, ep0, NULL, 0);
			if (ret) {
				dev_err(hsotg->dev,
					"%s: failed to send reply\n", __func__);
				return ret;
			}
			break;
		default:
			return -ENOENT;
		}
		break;

	case USB_RECIP_ENDPOINT:
		ep = ep_from_windex(hsotg, wIndex);
		if (!ep) {
			dev_dbg(hsotg->dev, "%s: no endpoint for 0x%04x\n",
				__func__, wIndex);
			return -ENOENT;
		}

		switch (wValue) {
		case USB_ENDPOINT_HALT:
			halted = ep->halted;

			dwc2_hsotg_ep_sethalt(&ep->ep, set);

			ret = dwc2_hsotg_send_reply(hsotg, ep0, NULL, 0);
			if (ret) {
				dev_err(hsotg->dev,
					"%s: failed to send reply\n", __func__);
				return ret;
			}

			/*
			 * we have to complete all requests for ep if it was
			 * halted, and the halt was cleared by CLEAR_FEATURE
			 */

			if (!set && halted) {
				/*
				 * If we have request in progress,
				 * then complete it
				 */
				if (ep->req) {
					hs_req = ep->req;
					ep->req = NULL;
					list_del_init(&hs_req->queue);
					if (hs_req->req.complete) {
						spin_unlock(&hsotg->lock);
						usb_gadget_giveback_request(
							&ep->ep, &hs_req->req);
						spin_lock(&hsotg->lock);
					}
				}

				/* If we have pending request, then start it */
				if (!ep->req) {
					restart = !list_empty(&ep->queue);
					if (restart) {
						hs_req = get_ep_head(ep);
						dwc2_hsotg_start_req(hsotg, ep,
								hs_req, false);
					}
				}
			}

			break;

		default:
			return -ENOENT;
		}
		break;
	default:
		return -ENOENT;
	}
	return 1;
}

static void dwc2_hsotg_enqueue_setup(struct dwc2_hsotg *hsotg);

/**
 * dwc2_hsotg_stall_ep0 - stall ep0
 * @hsotg: The device state
 *
 * Set stall for ep0 as response for setup request.
 */
static void dwc2_hsotg_stall_ep0(struct dwc2_hsotg *hsotg)
{
	struct dwc2_hsotg_ep *ep0 = hsotg->eps_out[0];
	u32 reg;
	u32 ctrl;

	dev_dbg(hsotg->dev, "ep0 stall (dir=%d)\n", ep0->dir_in);
	reg = (ep0->dir_in) ? DIEPCTL0 : DOEPCTL0;

	/*
	 * DxEPCTL_Stall will be cleared by EP once it has
	 * taken effect, so no need to clear later.
	 */

	ctrl = dwc2_readl(hsotg->regs + reg);
	ctrl |= DXEPCTL_STALL;
	ctrl |= DXEPCTL_CNAK;
	dwc2_writel(ctrl, hsotg->regs + reg);

	dev_dbg(hsotg->dev,
		"written DXEPCTL=0x%08x to %08x (DXEPCTL=0x%08x)\n",
		ctrl, reg, dwc2_readl(hsotg->regs + reg));

	 /*
	  * complete won't be called, so we enqueue
	  * setup request here
	  */
	 dwc2_hsotg_enqueue_setup(hsotg);
}

/**
 * dwc2_hsotg_process_control - process a control request
 * @hsotg: The device state
 * @ctrl: The control request received
 *
 * The controller has received the SETUP phase of a control request, and
 * needs to work out what to do next (and whether to pass it on to the
 * gadget driver).
 */
static void dwc2_hsotg_process_control(struct dwc2_hsotg *hsotg,
				      struct usb_ctrlrequest *ctrl)
{
	struct dwc2_hsotg_ep *ep0 = hsotg->eps_out[0];
	int ret = 0;
	u32 dcfg;

	dev_dbg(hsotg->dev,
		"ctrl Type=%02x, Req=%02x, V=%04x, I=%04x, L=%04x\n",
		ctrl->bRequestType, ctrl->bRequest, ctrl->wValue,
		ctrl->wIndex, ctrl->wLength);

	if (ctrl->wLength == 0) {
		ep0->dir_in = 1;
		hsotg->ep0_state = DWC2_EP0_STATUS_IN;
	} else if (ctrl->bRequestType & USB_DIR_IN) {
		ep0->dir_in = 1;
		hsotg->ep0_state = DWC2_EP0_DATA_IN;
	} else {
		ep0->dir_in = 0;
		hsotg->ep0_state = DWC2_EP0_DATA_OUT;
	}

	if ((ctrl->bRequestType & USB_TYPE_MASK) == USB_TYPE_STANDARD) {
		switch (ctrl->bRequest) {
		case USB_REQ_SET_ADDRESS:
			hsotg->connected = 1;
			dcfg = dwc2_readl(hsotg->regs + DCFG);
			dcfg &= ~DCFG_DEVADDR_MASK;
			dcfg |= (le16_to_cpu(ctrl->wValue) <<
				 DCFG_DEVADDR_SHIFT) & DCFG_DEVADDR_MASK;
			dwc2_writel(dcfg, hsotg->regs + DCFG);

			dev_info(hsotg->dev, "new address %d\n", ctrl->wValue);

			ret = dwc2_hsotg_send_reply(hsotg, ep0, NULL, 0);
			return;

		case USB_REQ_GET_STATUS:
			ret = dwc2_hsotg_process_req_status(hsotg, ctrl);
			break;

		case USB_REQ_CLEAR_FEATURE:
		case USB_REQ_SET_FEATURE:
			ret = dwc2_hsotg_process_req_feature(hsotg, ctrl);
			break;
		}
	}

	/* as a fallback, try delivering it to the driver to deal with */

	if (ret == 0 && hsotg->driver) {
		spin_unlock(&hsotg->lock);
		ret = hsotg->driver->setup(&hsotg->gadget, ctrl);
		spin_lock(&hsotg->lock);
		if (ret < 0)
			dev_dbg(hsotg->dev, "driver->setup() ret %d\n", ret);
	}

	/*
	 * the request is either unhandlable, or is not formatted correctly
	 * so respond with a STALL for the status stage to indicate failure.
	 */

	if (ret < 0)
		dwc2_hsotg_stall_ep0(hsotg);
}

/**
 * dwc2_hsotg_complete_setup - completion of a setup transfer
 * @ep: The endpoint the request was on.
 * @req: The request completed.
 *
 * Called on completion of any requests the driver itself submitted for
 * EP0 setup packets
 */
static void dwc2_hsotg_complete_setup(struct usb_ep *ep,
				     struct usb_request *req)
{
	struct dwc2_hsotg_ep *hs_ep = our_ep(ep);
	struct dwc2_hsotg *hsotg = hs_ep->parent;

	if (req->status < 0) {
		dev_dbg(hsotg->dev, "%s: failed %d\n", __func__, req->status);
		return;
	}

	spin_lock(&hsotg->lock);
	if (req->actual == 0)
		dwc2_hsotg_enqueue_setup(hsotg);
	else
		dwc2_hsotg_process_control(hsotg, req->buf);
	spin_unlock(&hsotg->lock);
}

/**
 * dwc2_hsotg_enqueue_setup - start a request for EP0 packets
 * @hsotg: The device state.
 *
 * Enqueue a request on EP0 if necessary to received any SETUP packets
 * received from the host.
 */
static void dwc2_hsotg_enqueue_setup(struct dwc2_hsotg *hsotg)
{
	struct usb_request *req = hsotg->ctrl_req;
	struct dwc2_hsotg_req *hs_req = our_req(req);
	int ret;

	dev_dbg(hsotg->dev, "%s: queueing setup request\n", __func__);

	req->zero = 0;
	req->length = 8;
	req->buf = hsotg->ctrl_buff;
	req->complete = dwc2_hsotg_complete_setup;

	if (!list_empty(&hs_req->queue)) {
		dev_dbg(hsotg->dev, "%s already queued???\n", __func__);
		return;
	}

	hsotg->eps_out[0]->dir_in = 0;
	hsotg->eps_out[0]->send_zlp = 0;
	hsotg->ep0_state = DWC2_EP0_SETUP;

	ret = dwc2_hsotg_ep_queue(&hsotg->eps_out[0]->ep, req, GFP_ATOMIC);
	if (ret < 0) {
		dev_err(hsotg->dev, "%s: failed queue (%d)\n", __func__, ret);
		/*
		 * Don't think there's much we can do other than watch the
		 * driver fail.
		 */
	}
}

static void dwc2_hsotg_program_zlp(struct dwc2_hsotg *hsotg,
					struct dwc2_hsotg_ep *hs_ep)
{
	u32 ctrl;
	u8 index = hs_ep->index;
	u32 epctl_reg = hs_ep->dir_in ? DIEPCTL(index) : DOEPCTL(index);
	u32 epsiz_reg = hs_ep->dir_in ? DIEPTSIZ(index) : DOEPTSIZ(index);

	if (hs_ep->dir_in)
		dev_dbg(hsotg->dev, "Sending zero-length packet on ep%d\n",
									index);
	else
		dev_dbg(hsotg->dev, "Receiving zero-length packet on ep%d\n",
									index);

	dwc2_writel(DXEPTSIZ_MC(1) | DXEPTSIZ_PKTCNT(1) |
		    DXEPTSIZ_XFERSIZE(0), hsotg->regs +
		    epsiz_reg);

	ctrl = dwc2_readl(hsotg->regs + epctl_reg);
	ctrl |= DXEPCTL_CNAK;  /* clear NAK set by core */
	ctrl |= DXEPCTL_EPENA; /* ensure ep enabled */
	ctrl |= DXEPCTL_USBACTEP;
	dwc2_writel(ctrl, hsotg->regs + epctl_reg);
}

/**
 * dwc2_hsotg_complete_request - complete a request given to us
 * @hsotg: The device state.
 * @hs_ep: The endpoint the request was on.
 * @hs_req: The request to complete.
 * @result: The result code (0 => Ok, otherwise errno)
 *
 * The given request has finished, so call the necessary completion
 * if it has one and then look to see if we can start a new request
 * on the endpoint.
 *
 * Note, expects the ep to already be locked as appropriate.
 */
static void dwc2_hsotg_complete_request(struct dwc2_hsotg *hsotg,
				       struct dwc2_hsotg_ep *hs_ep,
				       struct dwc2_hsotg_req *hs_req,
				       int result)
{
	bool restart;

	if (!hs_req) {
		dev_dbg(hsotg->dev, "%s: nothing to complete?\n", __func__);
		return;
	}

	dev_dbg(hsotg->dev, "complete: ep %p %s, req %p, %d => %p\n",
		hs_ep, hs_ep->ep.name, hs_req, result, hs_req->req.complete);

	/*
	 * only replace the status if we've not already set an error
	 * from a previous transaction
	 */

	if (hs_req->req.status == -EINPROGRESS)
		hs_req->req.status = result;

	if (using_dma(hsotg))
		dwc2_hsotg_unmap_dma(hsotg, hs_ep, hs_req);

	dwc2_hsotg_handle_unaligned_buf_complete(hsotg, hs_ep, hs_req);

	hs_ep->req = NULL;
	list_del_init(&hs_req->queue);

	/*
	 * call the complete request with the locks off, just in case the
	 * request tries to queue more work for this endpoint.
	 */

	if (hs_req->req.complete) {
		spin_unlock(&hsotg->lock);
		usb_gadget_giveback_request(&hs_ep->ep, &hs_req->req);
		spin_lock(&hsotg->lock);
	}

	/*
	 * Look to see if there is anything else to do. Note, the completion
	 * of the previous request may have caused a new request to be started
	 * so be careful when doing this.
	 */

	if (!hs_ep->req && result >= 0) {
		restart = !list_empty(&hs_ep->queue);
		if (restart) {
			hs_req = get_ep_head(hs_ep);
			dwc2_hsotg_start_req(hsotg, hs_ep, hs_req, false);
		}
	}
}

/**
 * dwc2_hsotg_rx_data - receive data from the FIFO for an endpoint
 * @hsotg: The device state.
 * @ep_idx: The endpoint index for the data
 * @size: The size of data in the fifo, in bytes
 *
 * The FIFO status shows there is data to read from the FIFO for a given
 * endpoint, so sort out whether we need to read the data into a request
 * that has been made for that endpoint.
 */
static void dwc2_hsotg_rx_data(struct dwc2_hsotg *hsotg, int ep_idx, int size)
{
	struct dwc2_hsotg_ep *hs_ep = hsotg->eps_out[ep_idx];
	struct dwc2_hsotg_req *hs_req = hs_ep->req;
	void __iomem *fifo = hsotg->regs + EPFIFO(ep_idx);
	int to_read;
	int max_req;
	int read_ptr;


	if (!hs_req) {
		u32 epctl = dwc2_readl(hsotg->regs + DOEPCTL(ep_idx));
		int ptr;

		dev_dbg(hsotg->dev,
			 "%s: FIFO %d bytes on ep%d but no req (DXEPCTl=0x%08x)\n",
			 __func__, size, ep_idx, epctl);

		/* dump the data from the FIFO, we've nothing we can do */
		for (ptr = 0; ptr < size; ptr += 4)
			(void)dwc2_readl(fifo);

		return;
	}

	to_read = size;
	read_ptr = hs_req->req.actual;
	max_req = hs_req->req.length - read_ptr;

	dev_dbg(hsotg->dev, "%s: read %d/%d, done %d/%d\n",
		__func__, to_read, max_req, read_ptr, hs_req->req.length);

	if (to_read > max_req) {
		/*
		 * more data appeared than we where willing
		 * to deal with in this request.
		 */

		/* currently we don't deal this */
		WARN_ON_ONCE(1);
	}

	hs_ep->total_data += to_read;
	hs_req->req.actual += to_read;
	to_read = DIV_ROUND_UP(to_read, 4);

	/*
	 * note, we might over-write the buffer end by 3 bytes depending on
	 * alignment of the data.
	 */
	ioread32_rep(fifo, hs_req->req.buf + read_ptr, to_read);
}

/**
 * dwc2_hsotg_ep0_zlp - send/receive zero-length packet on control endpoint
 * @hsotg: The device instance
 * @dir_in: If IN zlp
 *
 * Generate a zero-length IN packet request for terminating a SETUP
 * transaction.
 *
 * Note, since we don't write any data to the TxFIFO, then it is
 * currently believed that we do not need to wait for any space in
 * the TxFIFO.
 */
static void dwc2_hsotg_ep0_zlp(struct dwc2_hsotg *hsotg, bool dir_in)
{
	/* eps_out[0] is used in both directions */
	hsotg->eps_out[0]->dir_in = dir_in;
	hsotg->ep0_state = dir_in ? DWC2_EP0_STATUS_IN : DWC2_EP0_STATUS_OUT;

	dwc2_hsotg_program_zlp(hsotg, hsotg->eps_out[0]);
}

static void dwc2_hsotg_change_ep_iso_parity(struct dwc2_hsotg *hsotg,
			u32 epctl_reg)
{
	u32 ctrl;

	ctrl = dwc2_readl(hsotg->regs + epctl_reg);
	if (ctrl & DXEPCTL_EOFRNUM)
		ctrl |= DXEPCTL_SETEVENFR;
	else
		ctrl |= DXEPCTL_SETODDFR;
	dwc2_writel(ctrl, hsotg->regs + epctl_reg);
}

/**
 * dwc2_hsotg_handle_outdone - handle receiving OutDone/SetupDone from RXFIFO
 * @hsotg: The device instance
 * @epnum: The endpoint received from
 *
 * The RXFIFO has delivered an OutDone event, which means that the data
 * transfer for an OUT endpoint has been completed, either by a short
 * packet or by the finish of a transfer.
 */
static void dwc2_hsotg_handle_outdone(struct dwc2_hsotg *hsotg, int epnum)
{
	u32 epsize = dwc2_readl(hsotg->regs + DOEPTSIZ(epnum));
	struct dwc2_hsotg_ep *hs_ep = hsotg->eps_out[epnum];
	struct dwc2_hsotg_req *hs_req = hs_ep->req;
	struct usb_request *req = &hs_req->req;
	unsigned size_left = DXEPTSIZ_XFERSIZE_GET(epsize);
	int result = 0;

	if (!hs_req) {
		dev_dbg(hsotg->dev, "%s: no request active\n", __func__);
		return;
	}

	if (epnum == 0 && hsotg->ep0_state == DWC2_EP0_STATUS_OUT) {
		dev_dbg(hsotg->dev, "zlp packet received\n");
		dwc2_hsotg_complete_request(hsotg, hs_ep, hs_req, 0);
		dwc2_hsotg_enqueue_setup(hsotg);
		return;
	}

	if (using_dma(hsotg)) {
		unsigned size_done;

		/*
		 * Calculate the size of the transfer by checking how much
		 * is left in the endpoint size register and then working it
		 * out from the amount we loaded for the transfer.
		 *
		 * We need to do this as DMA pointers are always 32bit aligned
		 * so may overshoot/undershoot the transfer.
		 */

		size_done = hs_ep->size_loaded - size_left;
		size_done += hs_ep->last_load;

		req->actual = size_done;
	}

	/* if there is more request to do, schedule new transfer */
	if (req->actual < req->length && size_left == 0) {
		dwc2_hsotg_start_req(hsotg, hs_ep, hs_req, true);
		return;
	}

	if (req->actual < req->length && req->short_not_ok) {
		dev_dbg(hsotg->dev, "%s: got %d/%d (short not ok) => error\n",
			__func__, req->actual, req->length);

		/*
		 * todo - what should we return here? there's no one else
		 * even bothering to check the status.
		 */
	}

	if (epnum == 0 && hsotg->ep0_state == DWC2_EP0_DATA_OUT) {
		/* Move to STATUS IN */
		dwc2_hsotg_ep0_zlp(hsotg, true);
		return;
	}

	/*
	 * Slave mode OUT transfers do not go through XferComplete so
	 * adjust the ISOC parity here.
	 */
	if (!using_dma(hsotg)) {
		hs_ep->has_correct_parity = 1;
		if (hs_ep->isochronous && hs_ep->interval == 1)
			dwc2_hsotg_change_ep_iso_parity(hsotg, DOEPCTL(epnum));
	}

	dwc2_hsotg_complete_request(hsotg, hs_ep, hs_req, result);
}

/**
 * dwc2_hsotg_read_frameno - read current frame number
 * @hsotg: The device instance
 *
 * Return the current frame number
 */
static u32 dwc2_hsotg_read_frameno(struct dwc2_hsotg *hsotg)
{
	u32 dsts;

	dsts = dwc2_readl(hsotg->regs + DSTS);
	dsts &= DSTS_SOFFN_MASK;
	dsts >>= DSTS_SOFFN_SHIFT;

	return dsts;
}

/**
 * dwc2_hsotg_handle_rx - RX FIFO has data
 * @hsotg: The device instance
 *
 * The IRQ handler has detected that the RX FIFO has some data in it
 * that requires processing, so find out what is in there and do the
 * appropriate read.
 *
 * The RXFIFO is a true FIFO, the packets coming out are still in packet
 * chunks, so if you have x packets received on an endpoint you'll get x
 * FIFO events delivered, each with a packet's worth of data in it.
 *
 * When using DMA, we should not be processing events from the RXFIFO
 * as the actual data should be sent to the memory directly and we turn
 * on the completion interrupts to get notifications of transfer completion.
 */
static void dwc2_hsotg_handle_rx(struct dwc2_hsotg *hsotg)
{
	u32 grxstsr = dwc2_readl(hsotg->regs + GRXSTSP);
	u32 epnum, status, size;

	WARN_ON(using_dma(hsotg));

	epnum = grxstsr & GRXSTS_EPNUM_MASK;
	status = grxstsr & GRXSTS_PKTSTS_MASK;

	size = grxstsr & GRXSTS_BYTECNT_MASK;
	size >>= GRXSTS_BYTECNT_SHIFT;

	dev_dbg(hsotg->dev, "%s: GRXSTSP=0x%08x (%d@%d)\n",
			__func__, grxstsr, size, epnum);

	switch ((status & GRXSTS_PKTSTS_MASK) >> GRXSTS_PKTSTS_SHIFT) {
	case GRXSTS_PKTSTS_GLOBALOUTNAK:
		dev_dbg(hsotg->dev, "GLOBALOUTNAK\n");
		break;

	case GRXSTS_PKTSTS_OUTDONE:
		dev_dbg(hsotg->dev, "OutDone (Frame=0x%08x)\n",
			dwc2_hsotg_read_frameno(hsotg));

		if (!using_dma(hsotg))
			dwc2_hsotg_handle_outdone(hsotg, epnum);
		break;

	case GRXSTS_PKTSTS_SETUPDONE:
		dev_dbg(hsotg->dev,
			"SetupDone (Frame=0x%08x, DOPEPCTL=0x%08x)\n",
			dwc2_hsotg_read_frameno(hsotg),
			dwc2_readl(hsotg->regs + DOEPCTL(0)));
		/*
		 * Call dwc2_hsotg_handle_outdone here if it was not called from
		 * GRXSTS_PKTSTS_OUTDONE. That is, if the core didn't
		 * generate GRXSTS_PKTSTS_OUTDONE for setup packet.
		 */
		if (hsotg->ep0_state == DWC2_EP0_SETUP)
			dwc2_hsotg_handle_outdone(hsotg, epnum);
		break;

	case GRXSTS_PKTSTS_OUTRX:
		dwc2_hsotg_rx_data(hsotg, epnum, size);
		break;

	case GRXSTS_PKTSTS_SETUPRX:
		dev_dbg(hsotg->dev,
			"SetupRX (Frame=0x%08x, DOPEPCTL=0x%08x)\n",
			dwc2_hsotg_read_frameno(hsotg),
			dwc2_readl(hsotg->regs + DOEPCTL(0)));

		WARN_ON(hsotg->ep0_state != DWC2_EP0_SETUP);

		dwc2_hsotg_rx_data(hsotg, epnum, size);
		break;

	default:
		dev_warn(hsotg->dev, "%s: unknown status %08x\n",
			 __func__, grxstsr);

		dwc2_hsotg_dump(hsotg);
		break;
	}
}

/**
 * dwc2_hsotg_ep0_mps - turn max packet size into register setting
 * @mps: The maximum packet size in bytes.
 */
static u32 dwc2_hsotg_ep0_mps(unsigned int mps)
{
	switch (mps) {
	case 64:
		return D0EPCTL_MPS_64;
	case 32:
		return D0EPCTL_MPS_32;
	case 16:
		return D0EPCTL_MPS_16;
	case 8:
		return D0EPCTL_MPS_8;
	}

	/* bad max packet size, warn and return invalid result */
	WARN_ON(1);
	return (u32)-1;
}

/**
 * dwc2_hsotg_set_ep_maxpacket - set endpoint's max-packet field
 * @hsotg: The driver state.
 * @ep: The index number of the endpoint
 * @mps: The maximum packet size in bytes
 *
 * Configure the maximum packet size for the given endpoint, updating
 * the hardware control registers to reflect this.
 */
static void dwc2_hsotg_set_ep_maxpacket(struct dwc2_hsotg *hsotg,
			unsigned int ep, unsigned int mps, unsigned int dir_in)
{
	struct dwc2_hsotg_ep *hs_ep;
	void __iomem *regs = hsotg->regs;
	u32 mpsval;
	u32 mcval;
	u32 reg;

	hs_ep = index_to_ep(hsotg, ep, dir_in);
	if (!hs_ep)
		return;

	if (ep == 0) {
		/* EP0 is a special case */
		mpsval = dwc2_hsotg_ep0_mps(mps);
		if (mpsval > 3)
			goto bad_mps;
		hs_ep->ep.maxpacket = mps;
		hs_ep->mc = 1;
	} else {
		mpsval = mps & DXEPCTL_MPS_MASK;
		if (mpsval > 1024)
			goto bad_mps;
		mcval = ((mps >> 11) & 0x3) + 1;
		hs_ep->mc = mcval;
		if (mcval > 3)
			goto bad_mps;
		hs_ep->ep.maxpacket = mpsval;
	}

	if (dir_in) {
		reg = dwc2_readl(regs + DIEPCTL(ep));
		reg &= ~DXEPCTL_MPS_MASK;
		reg |= mpsval;
		dwc2_writel(reg, regs + DIEPCTL(ep));
	} else {
		reg = dwc2_readl(regs + DOEPCTL(ep));
		reg &= ~DXEPCTL_MPS_MASK;
		reg |= mpsval;
		dwc2_writel(reg, regs + DOEPCTL(ep));
	}

	return;

bad_mps:
	dev_err(hsotg->dev, "ep%d: bad mps of %d\n", ep, mps);
}

/**
 * dwc2_hsotg_txfifo_flush - flush Tx FIFO
 * @hsotg: The driver state
 * @idx: The index for the endpoint (0..15)
 */
static void dwc2_hsotg_txfifo_flush(struct dwc2_hsotg *hsotg, unsigned int idx)
{
	int timeout;
	int val;

	dwc2_writel(GRSTCTL_TXFNUM(idx) | GRSTCTL_TXFFLSH,
		    hsotg->regs + GRSTCTL);

	/* wait until the fifo is flushed */
	timeout = 100;

	while (1) {
		val = dwc2_readl(hsotg->regs + GRSTCTL);

		if ((val & (GRSTCTL_TXFFLSH)) == 0)
			break;

		if (--timeout == 0) {
			dev_err(hsotg->dev,
				"%s: timeout flushing fifo (GRSTCTL=%08x)\n",
				__func__, val);
			break;
		}

		udelay(1);
	}
}

/**
 * dwc2_hsotg_trytx - check to see if anything needs transmitting
 * @hsotg: The driver state
 * @hs_ep: The driver endpoint to check.
 *
 * Check to see if there is a request that has data to send, and if so
 * make an attempt to write data into the FIFO.
 */
static int dwc2_hsotg_trytx(struct dwc2_hsotg *hsotg,
			   struct dwc2_hsotg_ep *hs_ep)
{
	struct dwc2_hsotg_req *hs_req = hs_ep->req;

	if (!hs_ep->dir_in || !hs_req) {
		/**
		 * if request is not enqueued, we disable interrupts
		 * for endpoints, excepting ep0
		 */
		if (hs_ep->index != 0)
			dwc2_hsotg_ctrl_epint(hsotg, hs_ep->index,
					     hs_ep->dir_in, 0);
		return 0;
	}

	if (hs_req->req.actual < hs_req->req.length) {
		dev_dbg(hsotg->dev, "trying to write more for ep%d\n",
			hs_ep->index);
		return dwc2_hsotg_write_fifo(hsotg, hs_ep, hs_req);
	}

	return 0;
}

/**
 * dwc2_hsotg_complete_in - complete IN transfer
 * @hsotg: The device state.
 * @hs_ep: The endpoint that has just completed.
 *
 * An IN transfer has been completed, update the transfer's state and then
 * call the relevant completion routines.
 */
static void dwc2_hsotg_complete_in(struct dwc2_hsotg *hsotg,
				  struct dwc2_hsotg_ep *hs_ep)
{
	struct dwc2_hsotg_req *hs_req = hs_ep->req;
	u32 epsize = dwc2_readl(hsotg->regs + DIEPTSIZ(hs_ep->index));
	int size_left, size_done;

	if (!hs_req) {
		dev_dbg(hsotg->dev, "XferCompl but no req\n");
		return;
	}

	/* Finish ZLP handling for IN EP0 transactions */
	if (hs_ep->index == 0 && hsotg->ep0_state == DWC2_EP0_STATUS_IN) {
		dev_dbg(hsotg->dev, "zlp packet sent\n");
		dwc2_hsotg_complete_request(hsotg, hs_ep, hs_req, 0);
		if (hsotg->test_mode) {
			int ret;

			ret = dwc2_hsotg_set_test_mode(hsotg, hsotg->test_mode);
			if (ret < 0) {
				dev_dbg(hsotg->dev, "Invalid Test #%d\n",
						hsotg->test_mode);
				dwc2_hsotg_stall_ep0(hsotg);
				return;
			}
		}
		dwc2_hsotg_enqueue_setup(hsotg);
		return;
	}

	/*
	 * Calculate the size of the transfer by checking how much is left
	 * in the endpoint size register and then working it out from
	 * the amount we loaded for the transfer.
	 *
	 * We do this even for DMA, as the transfer may have incremented
	 * past the end of the buffer (DMA transfers are always 32bit
	 * aligned).
	 */

	size_left = DXEPTSIZ_XFERSIZE_GET(epsize);

	size_done = hs_ep->size_loaded - size_left;
	size_done += hs_ep->last_load;

	if (hs_req->req.actual != size_done)
		dev_dbg(hsotg->dev, "%s: adjusting size done %d => %d\n",
			__func__, hs_req->req.actual, size_done);

	hs_req->req.actual = size_done;
	dev_dbg(hsotg->dev, "req->length:%d req->actual:%d req->zero:%d\n",
		hs_req->req.length, hs_req->req.actual, hs_req->req.zero);

	if (!size_left && hs_req->req.actual < hs_req->req.length) {
		dev_dbg(hsotg->dev, "%s trying more for req...\n", __func__);
		dwc2_hsotg_start_req(hsotg, hs_ep, hs_req, true);
		return;
	}

	/* Zlp for all endpoints, for ep0 only in DATA IN stage */
	if (hs_ep->send_zlp) {
		dwc2_hsotg_program_zlp(hsotg, hs_ep);
		hs_ep->send_zlp = 0;
		/* transfer will be completed on next complete interrupt */
		return;
	}

	if (hs_ep->index == 0 && hsotg->ep0_state == DWC2_EP0_DATA_IN) {
		/* Move to STATUS OUT */
		dwc2_hsotg_ep0_zlp(hsotg, false);
		return;
	}

	dwc2_hsotg_complete_request(hsotg, hs_ep, hs_req, 0);
}

/**
 * dwc2_hsotg_epint - handle an in/out endpoint interrupt
 * @hsotg: The driver state
 * @idx: The index for the endpoint (0..15)
 * @dir_in: Set if this is an IN endpoint
 *
 * Process and clear any interrupt pending for an individual endpoint
 */
static void dwc2_hsotg_epint(struct dwc2_hsotg *hsotg, unsigned int idx,
			    int dir_in)
{
	struct dwc2_hsotg_ep *hs_ep = index_to_ep(hsotg, idx, dir_in);
	u32 epint_reg = dir_in ? DIEPINT(idx) : DOEPINT(idx);
	u32 epctl_reg = dir_in ? DIEPCTL(idx) : DOEPCTL(idx);
	u32 epsiz_reg = dir_in ? DIEPTSIZ(idx) : DOEPTSIZ(idx);
	u32 ints;
	u32 ctrl;

	ints = dwc2_readl(hsotg->regs + epint_reg);
	ctrl = dwc2_readl(hsotg->regs + epctl_reg);

	/* Clear endpoint interrupts */
	dwc2_writel(ints, hsotg->regs + epint_reg);

	if (!hs_ep) {
		dev_err(hsotg->dev, "%s:Interrupt for unconfigured ep%d(%s)\n",
					__func__, idx, dir_in ? "in" : "out");
		return;
	}

	dev_dbg(hsotg->dev, "%s: ep%d(%s) DxEPINT=0x%08x\n",
		__func__, idx, dir_in ? "in" : "out", ints);

	/* Don't process XferCompl interrupt if it is a setup packet */
	if (idx == 0 && (ints & (DXEPINT_SETUP | DXEPINT_SETUP_RCVD)))
		ints &= ~DXEPINT_XFERCOMPL;

	if (ints & DXEPINT_XFERCOMPL) {
		hs_ep->has_correct_parity = 1;
		if (hs_ep->isochronous && hs_ep->interval == 1)
			dwc2_hsotg_change_ep_iso_parity(hsotg, epctl_reg);

		dev_dbg(hsotg->dev,
			"%s: XferCompl: DxEPCTL=0x%08x, DXEPTSIZ=%08x\n",
			__func__, dwc2_readl(hsotg->regs + epctl_reg),
			dwc2_readl(hsotg->regs + epsiz_reg));

		/*
		 * we get OutDone from the FIFO, so we only need to look
		 * at completing IN requests here
		 */
		if (dir_in) {
			dwc2_hsotg_complete_in(hsotg, hs_ep);

			if (idx == 0 && !hs_ep->req)
				dwc2_hsotg_enqueue_setup(hsotg);
		} else if (using_dma(hsotg)) {
			/*
			 * We're using DMA, we need to fire an OutDone here
			 * as we ignore the RXFIFO.
			 */

			dwc2_hsotg_handle_outdone(hsotg, idx);
		}
	}

	if (ints & DXEPINT_EPDISBLD) {
		dev_dbg(hsotg->dev, "%s: EPDisbld\n", __func__);

		if (dir_in) {
			int epctl = dwc2_readl(hsotg->regs + epctl_reg);

			dwc2_hsotg_txfifo_flush(hsotg, hs_ep->fifo_index);

			if ((epctl & DXEPCTL_STALL) &&
				(epctl & DXEPCTL_EPTYPE_BULK)) {
				int dctl = dwc2_readl(hsotg->regs + DCTL);

				dctl |= DCTL_CGNPINNAK;
				dwc2_writel(dctl, hsotg->regs + DCTL);
			}
		}
	}

	if (ints & DXEPINT_AHBERR)
		dev_dbg(hsotg->dev, "%s: AHBErr\n", __func__);

	if (ints & DXEPINT_SETUP) {  /* Setup or Timeout */
		dev_dbg(hsotg->dev, "%s: Setup/Timeout\n",  __func__);

		if (using_dma(hsotg) && idx == 0) {
			/*
			 * this is the notification we've received a
			 * setup packet. In non-DMA mode we'd get this
			 * from the RXFIFO, instead we need to process
			 * the setup here.
			 */

			if (dir_in)
				WARN_ON_ONCE(1);
			else
				dwc2_hsotg_handle_outdone(hsotg, 0);
		}
	}

	if (ints & DXEPINT_BACK2BACKSETUP)
		dev_dbg(hsotg->dev, "%s: B2BSetup/INEPNakEff\n", __func__);

	if (dir_in && !hs_ep->isochronous) {
		/* not sure if this is important, but we'll clear it anyway */
		if (ints & DIEPMSK_INTKNTXFEMPMSK) {
			dev_dbg(hsotg->dev, "%s: ep%d: INTknTXFEmpMsk\n",
				__func__, idx);
		}

		/* this probably means something bad is happening */
		if (ints & DIEPMSK_INTKNEPMISMSK) {
			dev_warn(hsotg->dev, "%s: ep%d: INTknEP\n",
				 __func__, idx);
		}

		/* FIFO has space or is empty (see GAHBCFG) */
		if (hsotg->dedicated_fifos &&
		    ints & DIEPMSK_TXFIFOEMPTY) {
			dev_dbg(hsotg->dev, "%s: ep%d: TxFIFOEmpty\n",
				__func__, idx);
			if (!using_dma(hsotg))
				dwc2_hsotg_trytx(hsotg, hs_ep);
		}
	}
}

/**
 * dwc2_hsotg_irq_enumdone - Handle EnumDone interrupt (enumeration done)
 * @hsotg: The device state.
 *
 * Handle updating the device settings after the enumeration phase has
 * been completed.
 */
static void dwc2_hsotg_irq_enumdone(struct dwc2_hsotg *hsotg)
{
	u32 dsts = dwc2_readl(hsotg->regs + DSTS);
	int ep0_mps = 0, ep_mps = 8;

	/*
	 * This should signal the finish of the enumeration phase
	 * of the USB handshaking, so we should now know what rate
	 * we connected at.
	 */

	dev_dbg(hsotg->dev, "EnumDone (DSTS=0x%08x)\n", dsts);

	/*
	 * note, since we're limited by the size of transfer on EP0, and
	 * it seems IN transfers must be a even number of packets we do
	 * not advertise a 64byte MPS on EP0.
	 */

	/* catch both EnumSpd_FS and EnumSpd_FS48 */
	switch ((dsts & DSTS_ENUMSPD_MASK) >> DSTS_ENUMSPD_SHIFT) {
	case DSTS_ENUMSPD_FS:
	case DSTS_ENUMSPD_FS48:
		hsotg->gadget.speed = USB_SPEED_FULL;
		ep0_mps = EP0_MPS_LIMIT;
		ep_mps = 1023;
		break;

	case DSTS_ENUMSPD_HS:
		hsotg->gadget.speed = USB_SPEED_HIGH;
		ep0_mps = EP0_MPS_LIMIT;
		ep_mps = 1024;
		break;

	case DSTS_ENUMSPD_LS:
		hsotg->gadget.speed = USB_SPEED_LOW;
		/*
		 * note, we don't actually support LS in this driver at the
		 * moment, and the documentation seems to imply that it isn't
		 * supported by the PHYs on some of the devices.
		 */
		break;
	}
	dev_info(hsotg->dev, "new device is %s\n",
		 usb_speed_string(hsotg->gadget.speed));

	/*
	 * we should now know the maximum packet size for an
	 * endpoint, so set the endpoints to a default value.
	 */

	if (ep0_mps) {
		int i;
		/* Initialize ep0 for both in and out directions */
		dwc2_hsotg_set_ep_maxpacket(hsotg, 0, ep0_mps, 1);
		dwc2_hsotg_set_ep_maxpacket(hsotg, 0, ep0_mps, 0);
		for (i = 1; i < hsotg->num_of_eps; i++) {
			if (hsotg->eps_in[i])
				dwc2_hsotg_set_ep_maxpacket(hsotg, i, ep_mps, 1);
			if (hsotg->eps_out[i])
				dwc2_hsotg_set_ep_maxpacket(hsotg, i, ep_mps, 0);
		}
	}

	/* ensure after enumeration our EP0 is active */

	dwc2_hsotg_enqueue_setup(hsotg);

	dev_dbg(hsotg->dev, "EP0: DIEPCTL0=0x%08x, DOEPCTL0=0x%08x\n",
		dwc2_readl(hsotg->regs + DIEPCTL0),
		dwc2_readl(hsotg->regs + DOEPCTL0));
}

/**
 * kill_all_requests - remove all requests from the endpoint's queue
 * @hsotg: The device state.
 * @ep: The endpoint the requests may be on.
 * @result: The result code to use.
 *
 * Go through the requests on the given endpoint and mark them
 * completed with the given result code.
 */
static void kill_all_requests(struct dwc2_hsotg *hsotg,
			      struct dwc2_hsotg_ep *ep,
			      int result)
{
	struct dwc2_hsotg_req *req, *treq;
	unsigned size;

	ep->req = NULL;

	list_for_each_entry_safe(req, treq, &ep->queue, queue)
		dwc2_hsotg_complete_request(hsotg, ep, req,
					   result);

	if (!hsotg->dedicated_fifos)
		return;
	size = (dwc2_readl(hsotg->regs + DTXFSTS(ep->index)) & 0xffff) * 4;
	if (size < ep->fifo_size)
		dwc2_hsotg_txfifo_flush(hsotg, ep->fifo_index);
}

/**
 * dwc2_hsotg_disconnect - disconnect service
 * @hsotg: The device state.
 *
 * The device has been disconnected. Remove all current
 * transactions and signal the gadget driver that this
 * has happened.
 */
void dwc2_hsotg_disconnect(struct dwc2_hsotg *hsotg)
{
	unsigned ep;

	if (!hsotg->connected)
		return;

	hsotg->connected = 0;
	hsotg->test_mode = 0;

	for (ep = 0; ep < hsotg->num_of_eps; ep++) {
		if (hsotg->eps_in[ep])
			kill_all_requests(hsotg, hsotg->eps_in[ep],
								-ESHUTDOWN);
		if (hsotg->eps_out[ep])
			kill_all_requests(hsotg, hsotg->eps_out[ep],
								-ESHUTDOWN);
	}

	call_gadget(hsotg, disconnect);
	hsotg->lx_state = DWC2_L3;
}

/**
 * dwc2_hsotg_irq_fifoempty - TX FIFO empty interrupt handler
 * @hsotg: The device state:
 * @periodic: True if this is a periodic FIFO interrupt
 */
static void dwc2_hsotg_irq_fifoempty(struct dwc2_hsotg *hsotg, bool periodic)
{
	struct dwc2_hsotg_ep *ep;
	int epno, ret;

	/* look through for any more data to transmit */
	for (epno = 0; epno < hsotg->num_of_eps; epno++) {
		ep = index_to_ep(hsotg, epno, 1);

		if (!ep)
			continue;

		if (!ep->dir_in)
			continue;

		if ((periodic && !ep->periodic) ||
		    (!periodic && ep->periodic))
			continue;

		ret = dwc2_hsotg_trytx(hsotg, ep);
		if (ret < 0)
			break;
	}
}

/* IRQ flags which will trigger a retry around the IRQ loop */
#define IRQ_RETRY_MASK (GINTSTS_NPTXFEMP | \
			GINTSTS_PTXFEMP |  \
			GINTSTS_RXFLVL)

/**
 * dwc2_hsotg_core_init - issue softreset to the core
 * @hsotg: The device state
 *
 * Issue a soft reset to the core, and await the core finishing it.
 */
void dwc2_hsotg_core_init_disconnected(struct dwc2_hsotg *hsotg,
						bool is_usb_reset)
{
	u32 intmsk;
	u32 val;

	/* Kill any ep0 requests as controller will be reinitialized */
	kill_all_requests(hsotg, hsotg->eps_out[0], -ECONNRESET);

	if (!is_usb_reset)
		if (dwc2_core_reset(hsotg))
			return;

	/*
	 * we must now enable ep0 ready for host detection and then
	 * set configuration.
	 */

	/* set the PLL on, remove the HNP/SRP and set the PHY */
	val = (hsotg->phyif == GUSBCFG_PHYIF8) ? 9 : 5;
	val = val << GUSBCFG_USBTRDTIM_SHIFT;
	val |= dwc2_readl(hsotg->regs + GUSBCFG) & GUSBCFG_FORCEDEVMODE;
	dwc2_writel(hsotg->phyif | GUSBCFG_TOUTCAL(7) | val,
	       hsotg->regs + GUSBCFG);

	dwc2_hsotg_init_fifo(hsotg);

	if (!is_usb_reset)
		__orr32(hsotg->regs + DCTL, DCTL_SFTDISCON);

	dwc2_writel(DCFG_EPMISCNT(1) | DCFG_DEVSPD_HS,  hsotg->regs + DCFG);

	/* Clear any pending OTG interrupts */
	dwc2_writel(0xffffffff, hsotg->regs + GOTGINT);

	/* Clear any pending interrupts */
	dwc2_writel(0xffffffff, hsotg->regs + GINTSTS);
	intmsk = GINTSTS_ERLYSUSP | GINTSTS_SESSREQINT |
		GINTSTS_GOUTNAKEFF | GINTSTS_GINNAKEFF |
		GINTSTS_USBRST | GINTSTS_RESETDET |
		GINTSTS_ENUMDONE | GINTSTS_OTGINT |
		GINTSTS_USBSUSP | GINTSTS_WKUPINT |
		GINTSTS_INCOMPL_SOIN | GINTSTS_INCOMPL_SOOUT;

	if (hsotg->core_params->external_id_pin_ctl <= 0)
		intmsk |= GINTSTS_CONIDSTSCHNG;

	dwc2_writel(intmsk, hsotg->regs + GINTMSK);

	if (using_dma(hsotg))
		dwc2_writel(GAHBCFG_GLBL_INTR_EN | GAHBCFG_DMA_EN |
			    (GAHBCFG_HBSTLEN_INCR4 << GAHBCFG_HBSTLEN_SHIFT),
			    hsotg->regs + GAHBCFG);
	else
		dwc2_writel(((hsotg->dedicated_fifos) ?
						(GAHBCFG_NP_TXF_EMP_LVL |
						 GAHBCFG_P_TXF_EMP_LVL) : 0) |
			    GAHBCFG_GLBL_INTR_EN, hsotg->regs + GAHBCFG);

	/*
	 * If INTknTXFEmpMsk is enabled, it's important to disable ep interrupts
	 * when we have no data to transfer. Otherwise we get being flooded by
	 * interrupts.
	 */

	dwc2_writel(((hsotg->dedicated_fifos && !using_dma(hsotg)) ?
		DIEPMSK_TXFIFOEMPTY | DIEPMSK_INTKNTXFEMPMSK : 0) |
		DIEPMSK_EPDISBLDMSK | DIEPMSK_XFERCOMPLMSK |
		DIEPMSK_TIMEOUTMSK | DIEPMSK_AHBERRMSK |
		DIEPMSK_INTKNEPMISMSK,
		hsotg->regs + DIEPMSK);

	/*
	 * don't need XferCompl, we get that from RXFIFO in slave mode. In
	 * DMA mode we may need this.
	 */
	dwc2_writel((using_dma(hsotg) ? (DIEPMSK_XFERCOMPLMSK |
				    DIEPMSK_TIMEOUTMSK) : 0) |
		DOEPMSK_EPDISBLDMSK | DOEPMSK_AHBERRMSK |
		DOEPMSK_SETUPMSK,
		hsotg->regs + DOEPMSK);

	dwc2_writel(0, hsotg->regs + DAINTMSK);

	dev_dbg(hsotg->dev, "EP0: DIEPCTL0=0x%08x, DOEPCTL0=0x%08x\n",
		dwc2_readl(hsotg->regs + DIEPCTL0),
		dwc2_readl(hsotg->regs + DOEPCTL0));

	/* enable in and out endpoint interrupts */
	dwc2_hsotg_en_gsint(hsotg, GINTSTS_OEPINT | GINTSTS_IEPINT);

	/*
	 * Enable the RXFIFO when in slave mode, as this is how we collect
	 * the data. In DMA mode, we get events from the FIFO but also
	 * things we cannot process, so do not use it.
	 */
	if (!using_dma(hsotg))
		dwc2_hsotg_en_gsint(hsotg, GINTSTS_RXFLVL);

	/* Enable interrupts for EP0 in and out */
	dwc2_hsotg_ctrl_epint(hsotg, 0, 0, 1);
	dwc2_hsotg_ctrl_epint(hsotg, 0, 1, 1);

	if (!is_usb_reset) {
		__orr32(hsotg->regs + DCTL, DCTL_PWRONPRGDONE);
		udelay(10);  /* see openiboot */
		__bic32(hsotg->regs + DCTL, DCTL_PWRONPRGDONE);
	}

	dev_dbg(hsotg->dev, "DCTL=0x%08x\n", dwc2_readl(hsotg->regs + DCTL));

	/*
	 * DxEPCTL_USBActEp says RO in manual, but seems to be set by
	 * writing to the EPCTL register..
	 */

	/* set to read 1 8byte packet */
	dwc2_writel(DXEPTSIZ_MC(1) | DXEPTSIZ_PKTCNT(1) |
	       DXEPTSIZ_XFERSIZE(8), hsotg->regs + DOEPTSIZ0);

	dwc2_writel(dwc2_hsotg_ep0_mps(hsotg->eps_out[0]->ep.maxpacket) |
	       DXEPCTL_CNAK | DXEPCTL_EPENA |
	       DXEPCTL_USBACTEP,
	       hsotg->regs + DOEPCTL0);

	/* enable, but don't activate EP0in */
	dwc2_writel(dwc2_hsotg_ep0_mps(hsotg->eps_out[0]->ep.maxpacket) |
	       DXEPCTL_USBACTEP, hsotg->regs + DIEPCTL0);

	dwc2_hsotg_enqueue_setup(hsotg);

	dev_dbg(hsotg->dev, "EP0: DIEPCTL0=0x%08x, DOEPCTL0=0x%08x\n",
		dwc2_readl(hsotg->regs + DIEPCTL0),
		dwc2_readl(hsotg->regs + DOEPCTL0));

	/* clear global NAKs */
	val = DCTL_CGOUTNAK | DCTL_CGNPINNAK;
	if (!is_usb_reset)
		val |= DCTL_SFTDISCON;
	__orr32(hsotg->regs + DCTL, val);

	/* must be at-least 3ms to allow bus to see disconnect */
	mdelay(3);

	hsotg->lx_state = DWC2_L0;
}

static void dwc2_hsotg_core_disconnect(struct dwc2_hsotg *hsotg)
{
	/* set the soft-disconnect bit */
	__orr32(hsotg->regs + DCTL, DCTL_SFTDISCON);
}

void dwc2_hsotg_core_connect(struct dwc2_hsotg *hsotg)
{
	/* remove the soft-disconnect and let's go */
	__bic32(hsotg->regs + DCTL, DCTL_SFTDISCON);
}

/**
 * dwc2_hsotg_irq - handle device interrupt
 * @irq: The IRQ number triggered
 * @pw: The pw value when registered the handler.
 */
static irqreturn_t dwc2_hsotg_irq(int irq, void *pw)
{
	struct dwc2_hsotg *hsotg = pw;
	int retry_count = 8;
	u32 gintsts;
	u32 gintmsk;

	spin_lock(&hsotg->lock);
irq_retry:
	gintsts = dwc2_readl(hsotg->regs + GINTSTS);
	gintmsk = dwc2_readl(hsotg->regs + GINTMSK);

	dev_dbg(hsotg->dev, "%s: %08x %08x (%08x) retry %d\n",
		__func__, gintsts, gintsts & gintmsk, gintmsk, retry_count);

	gintsts &= gintmsk;

	if (gintsts & GINTSTS_RESETDET) {
		dev_dbg(hsotg->dev, "%s: USBRstDet\n", __func__);

		dwc2_writel(GINTSTS_RESETDET, hsotg->regs + GINTSTS);

		/* This event must be used only if controller is suspended */
		if (hsotg->lx_state == DWC2_L2) {
			dwc2_exit_hibernation(hsotg, true);
			hsotg->lx_state = DWC2_L0;
		}
	}

	if (gintsts & (GINTSTS_USBRST | GINTSTS_RESETDET)) {

		u32 usb_status = dwc2_readl(hsotg->regs + GOTGCTL);
		u32 connected = hsotg->connected;

		dev_dbg(hsotg->dev, "%s: USBRst\n", __func__);
		dev_dbg(hsotg->dev, "GNPTXSTS=%08x\n",
			dwc2_readl(hsotg->regs + GNPTXSTS));

		dwc2_writel(GINTSTS_USBRST, hsotg->regs + GINTSTS);

		/* Report disconnection if it is not already done. */
		dwc2_hsotg_disconnect(hsotg);

		if (usb_status & GOTGCTL_BSESVLD && connected)
			dwc2_hsotg_core_init_disconnected(hsotg, true);
	}

	if (gintsts & GINTSTS_ENUMDONE) {
		dwc2_writel(GINTSTS_ENUMDONE, hsotg->regs + GINTSTS);

		dwc2_hsotg_irq_enumdone(hsotg);
	}

	if (gintsts & (GINTSTS_OEPINT | GINTSTS_IEPINT)) {
		u32 daint = dwc2_readl(hsotg->regs + DAINT);
		u32 daintmsk = dwc2_readl(hsotg->regs + DAINTMSK);
		u32 daint_out, daint_in;
		int ep;

		daint &= daintmsk;
		daint_out = daint >> DAINT_OUTEP_SHIFT;
		daint_in = daint & ~(daint_out << DAINT_OUTEP_SHIFT);

		dev_dbg(hsotg->dev, "%s: daint=%08x\n", __func__, daint);

		for (ep = 0; ep < hsotg->num_of_eps && daint_out;
						ep++, daint_out >>= 1) {
			if (daint_out & 1)
				dwc2_hsotg_epint(hsotg, ep, 0);
		}

		for (ep = 0; ep < hsotg->num_of_eps  && daint_in;
						ep++, daint_in >>= 1) {
			if (daint_in & 1)
				dwc2_hsotg_epint(hsotg, ep, 1);
		}
	}

	/* check both FIFOs */

	if (gintsts & GINTSTS_NPTXFEMP) {
		dev_dbg(hsotg->dev, "NPTxFEmp\n");

		/*
		 * Disable the interrupt to stop it happening again
		 * unless one of these endpoint routines decides that
		 * it needs re-enabling
		 */

		dwc2_hsotg_disable_gsint(hsotg, GINTSTS_NPTXFEMP);
		dwc2_hsotg_irq_fifoempty(hsotg, false);
	}

	if (gintsts & GINTSTS_PTXFEMP) {
		dev_dbg(hsotg->dev, "PTxFEmp\n");

		/* See note in GINTSTS_NPTxFEmp */

		dwc2_hsotg_disable_gsint(hsotg, GINTSTS_PTXFEMP);
		dwc2_hsotg_irq_fifoempty(hsotg, true);
	}

	if (gintsts & GINTSTS_RXFLVL) {
		/*
		 * note, since GINTSTS_RxFLvl doubles as FIFO-not-empty,
		 * we need to retry dwc2_hsotg_handle_rx if this is still
		 * set.
		 */

		dwc2_hsotg_handle_rx(hsotg);
	}

	if (gintsts & GINTSTS_ERLYSUSP) {
		dev_dbg(hsotg->dev, "GINTSTS_ErlySusp\n");
		dwc2_writel(GINTSTS_ERLYSUSP, hsotg->regs + GINTSTS);
	}

	/*
	 * these next two seem to crop-up occasionally causing the core
	 * to shutdown the USB transfer, so try clearing them and logging
	 * the occurrence.
	 */

	if (gintsts & GINTSTS_GOUTNAKEFF) {
		dev_info(hsotg->dev, "GOUTNakEff triggered\n");

		__orr32(hsotg->regs + DCTL, DCTL_CGOUTNAK);

		dwc2_hsotg_dump(hsotg);
	}

	if (gintsts & GINTSTS_GINNAKEFF) {
		dev_info(hsotg->dev, "GINNakEff triggered\n");

		__orr32(hsotg->regs + DCTL, DCTL_CGNPINNAK);

		dwc2_hsotg_dump(hsotg);
	}

	if (gintsts & GINTSTS_INCOMPL_SOIN) {
		u32 idx, epctl_reg;
		struct dwc2_hsotg_ep *hs_ep;

		dev_dbg(hsotg->dev, "%s: GINTSTS_INCOMPL_SOIN\n", __func__);
		for (idx = 1; idx < hsotg->num_of_eps; idx++) {
			hs_ep = hsotg->eps_in[idx];

			if (!hs_ep->isochronous || hs_ep->has_correct_parity)
				continue;

			epctl_reg = DIEPCTL(idx);
			dwc2_hsotg_change_ep_iso_parity(hsotg, epctl_reg);
		}
		dwc2_writel(GINTSTS_INCOMPL_SOIN, hsotg->regs + GINTSTS);
	}

	if (gintsts & GINTSTS_INCOMPL_SOOUT) {
		u32 idx, epctl_reg;
		struct dwc2_hsotg_ep *hs_ep;

		dev_dbg(hsotg->dev, "%s: GINTSTS_INCOMPL_SOOUT\n", __func__);
		for (idx = 1; idx < hsotg->num_of_eps; idx++) {
			hs_ep = hsotg->eps_out[idx];

			if (!hs_ep->isochronous || hs_ep->has_correct_parity)
				continue;

			epctl_reg = DOEPCTL(idx);
			dwc2_hsotg_change_ep_iso_parity(hsotg, epctl_reg);
		}
		dwc2_writel(GINTSTS_INCOMPL_SOOUT, hsotg->regs + GINTSTS);
	}

	/*
	 * if we've had fifo events, we should try and go around the
	 * loop again to see if there's any point in returning yet.
	 */

	if (gintsts & IRQ_RETRY_MASK && --retry_count > 0)
			goto irq_retry;

	spin_unlock(&hsotg->lock);

	return IRQ_HANDLED;
}

/**
 * dwc2_hsotg_ep_enable - enable the given endpoint
 * @ep: The USB endpint to configure
 * @desc: The USB endpoint descriptor to configure with.
 *
 * This is called from the USB gadget code's usb_ep_enable().
 */
static int dwc2_hsotg_ep_enable(struct usb_ep *ep,
			       const struct usb_endpoint_descriptor *desc)
{
	struct dwc2_hsotg_ep *hs_ep = our_ep(ep);
	struct dwc2_hsotg *hsotg = hs_ep->parent;
	unsigned long flags;
	unsigned int index = hs_ep->index;
	u32 epctrl_reg;
	u32 epctrl;
	u32 mps;
	unsigned int dir_in;
	unsigned int i, val, size;
	int ret = 0;

	dev_dbg(hsotg->dev,
		"%s: ep %s: a 0x%02x, attr 0x%02x, mps 0x%04x, intr %d\n",
		__func__, ep->name, desc->bEndpointAddress, desc->bmAttributes,
		desc->wMaxPacketSize, desc->bInterval);

	/* not to be called for EP0 */
	WARN_ON(index == 0);

	dir_in = (desc->bEndpointAddress & USB_ENDPOINT_DIR_MASK) ? 1 : 0;
	if (dir_in != hs_ep->dir_in) {
		dev_err(hsotg->dev, "%s: direction mismatch!\n", __func__);
		return -EINVAL;
	}

	mps = usb_endpoint_maxp(desc);

	/* note, we handle this here instead of dwc2_hsotg_set_ep_maxpacket */

	epctrl_reg = dir_in ? DIEPCTL(index) : DOEPCTL(index);
	epctrl = dwc2_readl(hsotg->regs + epctrl_reg);

	dev_dbg(hsotg->dev, "%s: read DxEPCTL=0x%08x from 0x%08x\n",
		__func__, epctrl, epctrl_reg);

	spin_lock_irqsave(&hsotg->lock, flags);

	epctrl &= ~(DXEPCTL_EPTYPE_MASK | DXEPCTL_MPS_MASK);
	epctrl |= DXEPCTL_MPS(mps);

	/*
	 * mark the endpoint as active, otherwise the core may ignore
	 * transactions entirely for this endpoint
	 */
	epctrl |= DXEPCTL_USBACTEP;

	/*
	 * set the NAK status on the endpoint, otherwise we might try and
	 * do something with data that we've yet got a request to process
	 * since the RXFIFO will take data for an endpoint even if the
	 * size register hasn't been set.
	 */

	epctrl |= DXEPCTL_SNAK;

	/* update the endpoint state */
	dwc2_hsotg_set_ep_maxpacket(hsotg, hs_ep->index, mps, dir_in);

	/* default, set to non-periodic */
	hs_ep->isochronous = 0;
	hs_ep->periodic = 0;
	hs_ep->halted = 0;
	hs_ep->interval = desc->bInterval;
	hs_ep->has_correct_parity = 0;

	if (hs_ep->interval > 1 && hs_ep->mc > 1)
		dev_err(hsotg->dev, "MC > 1 when interval is not 1\n");

	switch (desc->bmAttributes & USB_ENDPOINT_XFERTYPE_MASK) {
	case USB_ENDPOINT_XFER_ISOC:
		epctrl |= DXEPCTL_EPTYPE_ISO;
		epctrl |= DXEPCTL_SETEVENFR;
		hs_ep->isochronous = 1;
		if (dir_in)
			hs_ep->periodic = 1;
		break;

	case USB_ENDPOINT_XFER_BULK:
		epctrl |= DXEPCTL_EPTYPE_BULK;
		break;

	case USB_ENDPOINT_XFER_INT:
		if (dir_in)
			hs_ep->periodic = 1;

		epctrl |= DXEPCTL_EPTYPE_INTERRUPT;
		break;

	case USB_ENDPOINT_XFER_CONTROL:
		epctrl |= DXEPCTL_EPTYPE_CONTROL;
		break;
	}

	/* If fifo is already allocated for this ep */
	if (hs_ep->fifo_index) {
		size =  hs_ep->ep.maxpacket * hs_ep->mc;
		/* If bigger fifo is required deallocate current one */
		if (size > hs_ep->fifo_size) {
			hsotg->fifo_map &= ~(1 << hs_ep->fifo_index);
			hs_ep->fifo_index = 0;
			hs_ep->fifo_size = 0;
		}
	}

	/*
	 * if the hardware has dedicated fifos, we must give each IN EP
	 * a unique tx-fifo even if it is non-periodic.
	 */
	if (dir_in && hsotg->dedicated_fifos && !hs_ep->fifo_index) {
		u32 fifo_index = 0;
		u32 fifo_size = UINT_MAX;
		size = hs_ep->ep.maxpacket*hs_ep->mc;
		for (i = 1; i < hsotg->num_of_eps; ++i) {
			if (hsotg->fifo_map & (1<<i))
				continue;
			if (!hsotg->g_tx_fifo_sz[i])
				continue;
			val = dwc2_readl(hsotg->regs + DPTXFSIZN(i));
			val = (val >> FIFOSIZE_DEPTH_SHIFT)*4;
			if (val < size)
				continue;
			/* Search for smallest acceptable fifo */
			if (val < fifo_size) {
				fifo_size = val;
				fifo_index = i;
			}
		}
		if (!fifo_index) {
			dev_err(hsotg->dev,
				"%s: No suitable fifo found\n", __func__);
			ret = -ENOMEM;
			goto error;
		}
		hsotg->fifo_map |= 1 << fifo_index;
		epctrl |= DXEPCTL_TXFNUM(fifo_index);
		hs_ep->fifo_index = fifo_index;
		hs_ep->fifo_size = fifo_size;
	}

	/* for non control endpoints, set PID to D0 */
	if (index)
		epctrl |= DXEPCTL_SETD0PID;

	dev_dbg(hsotg->dev, "%s: write DxEPCTL=0x%08x\n",
		__func__, epctrl);

	dwc2_writel(epctrl, hsotg->regs + epctrl_reg);
	dev_dbg(hsotg->dev, "%s: read DxEPCTL=0x%08x\n",
		__func__, dwc2_readl(hsotg->regs + epctrl_reg));

	/* enable the endpoint interrupt */
	dwc2_hsotg_ctrl_epint(hsotg, index, dir_in, 1);

error:
	spin_unlock_irqrestore(&hsotg->lock, flags);
	return ret;
}

/**
 * dwc2_hsotg_ep_disable - disable given endpoint
 * @ep: The endpoint to disable.
 */
static int dwc2_hsotg_ep_disable(struct usb_ep *ep)
{
	struct dwc2_hsotg_ep *hs_ep = our_ep(ep);
	struct dwc2_hsotg *hsotg = hs_ep->parent;
	int dir_in = hs_ep->dir_in;
	int index = hs_ep->index;
	unsigned long flags;
	u32 epctrl_reg;
	u32 ctrl;

	dev_dbg(hsotg->dev, "%s(ep %p)\n", __func__, ep);

	if (ep == &hsotg->eps_out[0]->ep) {
		dev_err(hsotg->dev, "%s: called for ep0\n", __func__);
		return -EINVAL;
	}

	epctrl_reg = dir_in ? DIEPCTL(index) : DOEPCTL(index);

	spin_lock_irqsave(&hsotg->lock, flags);

	hsotg->fifo_map &= ~(1<<hs_ep->fifo_index);
	hs_ep->fifo_index = 0;
	hs_ep->fifo_size = 0;

	ctrl = dwc2_readl(hsotg->regs + epctrl_reg);
	ctrl &= ~DXEPCTL_EPENA;
	ctrl &= ~DXEPCTL_USBACTEP;
	ctrl |= DXEPCTL_SNAK;

	dev_dbg(hsotg->dev, "%s: DxEPCTL=0x%08x\n", __func__, ctrl);
	dwc2_writel(ctrl, hsotg->regs + epctrl_reg);

	/* disable endpoint interrupts */
	dwc2_hsotg_ctrl_epint(hsotg, hs_ep->index, hs_ep->dir_in, 0);

	/* terminate all requests with shutdown */
	kill_all_requests(hsotg, hs_ep, -ESHUTDOWN);

	spin_unlock_irqrestore(&hsotg->lock, flags);
	return 0;
}

/**
 * on_list - check request is on the given endpoint
 * @ep: The endpoint to check.
 * @test: The request to test if it is on the endpoint.
 */
static bool on_list(struct dwc2_hsotg_ep *ep, struct dwc2_hsotg_req *test)
{
	struct dwc2_hsotg_req *req, *treq;

	list_for_each_entry_safe(req, treq, &ep->queue, queue) {
		if (req == test)
			return true;
	}

	return false;
}

static int dwc2_hsotg_wait_bit_set(struct dwc2_hsotg *hs_otg, u32 reg,
							u32 bit, u32 timeout)
{
	u32 i;

	for (i = 0; i < timeout; i++) {
		if (dwc2_readl(hs_otg->regs + reg) & bit)
			return 0;
		udelay(1);
	}

	return -ETIMEDOUT;
}

static void dwc2_hsotg_ep_stop_xfr(struct dwc2_hsotg *hsotg,
						struct dwc2_hsotg_ep *hs_ep)
{
	u32 epctrl_reg;
	u32 epint_reg;

	epctrl_reg = hs_ep->dir_in ? DIEPCTL(hs_ep->index) :
		DOEPCTL(hs_ep->index);
	epint_reg = hs_ep->dir_in ? DIEPINT(hs_ep->index) :
		DOEPINT(hs_ep->index);

	dev_dbg(hsotg->dev, "%s: stopping transfer on %s\n", __func__,
			hs_ep->name);
	if (hs_ep->dir_in) {
		__orr32(hsotg->regs + epctrl_reg, DXEPCTL_SNAK);
		/* Wait for Nak effect */
		if (dwc2_hsotg_wait_bit_set(hsotg, epint_reg,
						DXEPINT_INEPNAKEFF, 100))
			dev_warn(hsotg->dev,
				"%s: timeout DIEPINT.NAKEFF\n", __func__);
	} else {
		/* Clear any pending nak effect interrupt */
		dwc2_writel(GINTSTS_GOUTNAKEFF, hsotg->regs + GINTSTS);

		__orr32(hsotg->regs + DCTL, DCTL_SGOUTNAK);

		/* Wait for global nak to take effect */
		if (dwc2_hsotg_wait_bit_set(hsotg, GINTSTS,
						GINTSTS_GOUTNAKEFF, 100))
			dev_warn(hsotg->dev,
				"%s: timeout GINTSTS.GOUTNAKEFF\n", __func__);
	}

	/* Disable ep */
	__orr32(hsotg->regs + epctrl_reg, DXEPCTL_EPDIS | DXEPCTL_SNAK);

	/* Wait for ep to be disabled */
	if (dwc2_hsotg_wait_bit_set(hsotg, epint_reg, DXEPINT_EPDISBLD, 100))
		dev_warn(hsotg->dev,
			"%s: timeout DOEPCTL.EPDisable\n", __func__);

	if (hs_ep->dir_in) {
		if (hsotg->dedicated_fifos) {
			dwc2_writel(GRSTCTL_TXFNUM(hs_ep->fifo_index) |
				GRSTCTL_TXFFLSH, hsotg->regs + GRSTCTL);
			/* Wait for fifo flush */
			if (dwc2_hsotg_wait_bit_set(hsotg, GRSTCTL,
							GRSTCTL_TXFFLSH, 100))
				dev_warn(hsotg->dev,
					"%s: timeout flushing fifos\n",
					__func__);
		}
		/* TODO: Flush shared tx fifo */
	} else {
		/* Remove global NAKs */
		__bic32(hsotg->regs + DCTL, DCTL_SGOUTNAK);
	}
}

/**
 * dwc2_hsotg_ep_dequeue - dequeue given endpoint
 * @ep: The endpoint to dequeue.
 * @req: The request to be removed from a queue.
 */
static int dwc2_hsotg_ep_dequeue(struct usb_ep *ep, struct usb_request *req)
{
	struct dwc2_hsotg_req *hs_req = our_req(req);
	struct dwc2_hsotg_ep *hs_ep = our_ep(ep);
	struct dwc2_hsotg *hs = hs_ep->parent;
	unsigned long flags;

	dev_dbg(hs->dev, "ep_dequeue(%p,%p)\n", ep, req);

	spin_lock_irqsave(&hs->lock, flags);

	if (!on_list(hs_ep, hs_req)) {
		spin_unlock_irqrestore(&hs->lock, flags);
		return -EINVAL;
	}

	/* Dequeue already started request */
	if (req == &hs_ep->req->req)
		dwc2_hsotg_ep_stop_xfr(hs, hs_ep);

	dwc2_hsotg_complete_request(hs, hs_ep, hs_req, -ECONNRESET);
	spin_unlock_irqrestore(&hs->lock, flags);

	return 0;
}

/**
 * dwc2_hsotg_ep_sethalt - set halt on a given endpoint
 * @ep: The endpoint to set halt.
 * @value: Set or unset the halt.
 */
static int dwc2_hsotg_ep_sethalt(struct usb_ep *ep, int value)
{
	struct dwc2_hsotg_ep *hs_ep = our_ep(ep);
	struct dwc2_hsotg *hs = hs_ep->parent;
	int index = hs_ep->index;
	u32 epreg;
	u32 epctl;
	u32 xfertype;

	dev_info(hs->dev, "%s(ep %p %s, %d)\n", __func__, ep, ep->name, value);

	if (index == 0) {
		if (value)
			dwc2_hsotg_stall_ep0(hs);
		else
			dev_warn(hs->dev,
				 "%s: can't clear halt on ep0\n", __func__);
		return 0;
	}

	if (hs_ep->dir_in) {
		epreg = DIEPCTL(index);
		epctl = dwc2_readl(hs->regs + epreg);

		if (value) {
			epctl |= DXEPCTL_STALL | DXEPCTL_SNAK;
			if (epctl & DXEPCTL_EPENA)
				epctl |= DXEPCTL_EPDIS;
		} else {
			epctl &= ~DXEPCTL_STALL;
			xfertype = epctl & DXEPCTL_EPTYPE_MASK;
			if (xfertype == DXEPCTL_EPTYPE_BULK ||
				xfertype == DXEPCTL_EPTYPE_INTERRUPT)
					epctl |= DXEPCTL_SETD0PID;
		}
		dwc2_writel(epctl, hs->regs + epreg);
	} else {

		epreg = DOEPCTL(index);
		epctl = dwc2_readl(hs->regs + epreg);

		if (value)
			epctl |= DXEPCTL_STALL;
		else {
			epctl &= ~DXEPCTL_STALL;
			xfertype = epctl & DXEPCTL_EPTYPE_MASK;
			if (xfertype == DXEPCTL_EPTYPE_BULK ||
				xfertype == DXEPCTL_EPTYPE_INTERRUPT)
					epctl |= DXEPCTL_SETD0PID;
		}
		dwc2_writel(epctl, hs->regs + epreg);
	}

	hs_ep->halted = value;

	return 0;
}

/**
 * dwc2_hsotg_ep_sethalt_lock - set halt on a given endpoint with lock held
 * @ep: The endpoint to set halt.
 * @value: Set or unset the halt.
 */
static int dwc2_hsotg_ep_sethalt_lock(struct usb_ep *ep, int value)
{
	struct dwc2_hsotg_ep *hs_ep = our_ep(ep);
	struct dwc2_hsotg *hs = hs_ep->parent;
	unsigned long flags = 0;
	int ret = 0;

	spin_lock_irqsave(&hs->lock, flags);
	ret = dwc2_hsotg_ep_sethalt(ep, value);
	spin_unlock_irqrestore(&hs->lock, flags);

	return ret;
}

static struct usb_ep_ops dwc2_hsotg_ep_ops = {
	.enable		= dwc2_hsotg_ep_enable,
	.disable	= dwc2_hsotg_ep_disable,
	.alloc_request	= dwc2_hsotg_ep_alloc_request,
	.free_request	= dwc2_hsotg_ep_free_request,
	.queue		= dwc2_hsotg_ep_queue_lock,
	.dequeue	= dwc2_hsotg_ep_dequeue,
	.set_halt	= dwc2_hsotg_ep_sethalt_lock,
	/* note, don't believe we have any call for the fifo routines */
};

/**
 * dwc2_hsotg_init - initalize the usb core
 * @hsotg: The driver state
 */
static void dwc2_hsotg_init(struct dwc2_hsotg *hsotg)
{
	u32 trdtim;

	/* Set GGPIO if needed */
	if (hsotg->g_gpio)
		writel(hsotg->g_gpio, hsotg->regs + GGPIO);

	/* unmask subset of endpoint interrupts */

	dwc2_writel(DIEPMSK_TIMEOUTMSK | DIEPMSK_AHBERRMSK |
		    DIEPMSK_EPDISBLDMSK | DIEPMSK_XFERCOMPLMSK,
		    hsotg->regs + DIEPMSK);

	dwc2_writel(DOEPMSK_SETUPMSK | DOEPMSK_AHBERRMSK |
		    DOEPMSK_EPDISBLDMSK | DOEPMSK_XFERCOMPLMSK,
		    hsotg->regs + DOEPMSK);

	dwc2_writel(0, hsotg->regs + DAINTMSK);

	/* Be in disconnected state until gadget is registered */
	__orr32(hsotg->regs + DCTL, DCTL_SFTDISCON);

	/* setup fifos */

	dev_dbg(hsotg->dev, "GRXFSIZ=0x%08x, GNPTXFSIZ=0x%08x\n",
		dwc2_readl(hsotg->regs + GRXFSIZ),
		dwc2_readl(hsotg->regs + GNPTXFSIZ));

	dwc2_hsotg_init_fifo(hsotg);

	/* set the PLL on, remove the HNP/SRP and set the PHY */
	trdtim = (hsotg->phyif == GUSBCFG_PHYIF8) ? 9 : 5;
	trdtim = trdtim << GUSBCFG_USBTRDTIM_SHIFT;
	trdtim |= readl(hsotg->regs + GUSBCFG) & GUSBCFG_FORCEDEVMODE;
	dwc2_writel(hsotg->phyif | GUSBCFG_TOUTCAL(7) | trdtim,
		hsotg->regs + GUSBCFG);

	if (using_dma(hsotg))
		__orr32(hsotg->regs + GAHBCFG, GAHBCFG_DMA_EN);
}

/**
 * dwc2_hsotg_udc_start - prepare the udc for work
 * @gadget: The usb gadget state
 * @driver: The usb gadget driver
 *
 * Perform initialization to prepare udc device and driver
 * to work.
 */
static int dwc2_hsotg_udc_start(struct usb_gadget *gadget,
			   struct usb_gadget_driver *driver)
{
	struct dwc2_hsotg *hsotg = to_hsotg(gadget);
	unsigned long flags;
	int ret;

	if (!hsotg) {
		pr_err("%s: called with no device\n", __func__);
		return -ENODEV;
	}

	if (!driver) {
		dev_err(hsotg->dev, "%s: no driver\n", __func__);
		return -EINVAL;
	}

	if (driver->max_speed < USB_SPEED_FULL)
		dev_err(hsotg->dev, "%s: bad speed\n", __func__);

	if (!driver->setup) {
		dev_err(hsotg->dev, "%s: missing entry points\n", __func__);
		return -EINVAL;
	}

	WARN_ON(hsotg->driver);

	driver->driver.bus = NULL;
	hsotg->driver = driver;
	hsotg->gadget.dev.of_node = hsotg->dev->of_node;
	hsotg->gadget.speed = USB_SPEED_UNKNOWN;

	if (hsotg->dr_mode == USB_DR_MODE_PERIPHERAL) {
		ret = dwc2_lowlevel_hw_enable(hsotg);
		if (ret)
			goto err;
	}

	if (!IS_ERR_OR_NULL(hsotg->uphy))
		otg_set_peripheral(hsotg->uphy->otg, &hsotg->gadget);

	spin_lock_irqsave(&hsotg->lock, flags);
	dwc2_hsotg_init(hsotg);
	dwc2_hsotg_core_init_disconnected(hsotg, false);
	hsotg->enabled = 0;
	spin_unlock_irqrestore(&hsotg->lock, flags);

	dev_info(hsotg->dev, "bound driver %s\n", driver->driver.name);

	return 0;

err:
	hsotg->driver = NULL;
	return ret;
}

/**
 * dwc2_hsotg_udc_stop - stop the udc
 * @gadget: The usb gadget state
 * @driver: The usb gadget driver
 *
 * Stop udc hw block and stay tunned for future transmissions
 */
static int dwc2_hsotg_udc_stop(struct usb_gadget *gadget)
{
	struct dwc2_hsotg *hsotg = to_hsotg(gadget);
	unsigned long flags = 0;
	int ep;

	if (!hsotg)
		return -ENODEV;

	/* all endpoints should be shutdown */
	for (ep = 1; ep < hsotg->num_of_eps; ep++) {
		if (hsotg->eps_in[ep])
			dwc2_hsotg_ep_disable(&hsotg->eps_in[ep]->ep);
		if (hsotg->eps_out[ep])
			dwc2_hsotg_ep_disable(&hsotg->eps_out[ep]->ep);
	}

	spin_lock_irqsave(&hsotg->lock, flags);

	hsotg->driver = NULL;
	hsotg->gadget.speed = USB_SPEED_UNKNOWN;
	hsotg->enabled = 0;

	spin_unlock_irqrestore(&hsotg->lock, flags);

	if (!IS_ERR_OR_NULL(hsotg->uphy))
		otg_set_peripheral(hsotg->uphy->otg, NULL);

	if (hsotg->dr_mode == USB_DR_MODE_PERIPHERAL)
		dwc2_lowlevel_hw_disable(hsotg);

	return 0;
}

/**
 * dwc2_hsotg_gadget_getframe - read the frame number
 * @gadget: The usb gadget state
 *
 * Read the {micro} frame number
 */
static int dwc2_hsotg_gadget_getframe(struct usb_gadget *gadget)
{
	return dwc2_hsotg_read_frameno(to_hsotg(gadget));
}

/**
 * dwc2_hsotg_pullup - connect/disconnect the USB PHY
 * @gadget: The usb gadget state
 * @is_on: Current state of the USB PHY
 *
 * Connect/Disconnect the USB PHY pullup
 */
static int dwc2_hsotg_pullup(struct usb_gadget *gadget, int is_on)
{
	struct dwc2_hsotg *hsotg = to_hsotg(gadget);
	unsigned long flags = 0;

	dev_dbg(hsotg->dev, "%s: is_on: %d op_state: %d\n", __func__, is_on,
			hsotg->op_state);

	/* Don't modify pullup state while in host mode */
	if (hsotg->op_state != OTG_STATE_B_PERIPHERAL) {
		hsotg->enabled = is_on;
		return 0;
	}

	spin_lock_irqsave(&hsotg->lock, flags);
	if (is_on) {
		hsotg->enabled = 1;
		dwc2_hsotg_core_init_disconnected(hsotg, false);
		dwc2_hsotg_core_connect(hsotg);
	} else {
		dwc2_hsotg_core_disconnect(hsotg);
		dwc2_hsotg_disconnect(hsotg);
		hsotg->enabled = 0;
	}

	hsotg->gadget.speed = USB_SPEED_UNKNOWN;
	spin_unlock_irqrestore(&hsotg->lock, flags);

	return 0;
}

static int dwc2_hsotg_vbus_session(struct usb_gadget *gadget, int is_active)
{
	struct dwc2_hsotg *hsotg = to_hsotg(gadget);
	unsigned long flags;

	dev_dbg(hsotg->dev, "%s: is_active: %d\n", __func__, is_active);
	spin_lock_irqsave(&hsotg->lock, flags);

	/*
	 * If controller is hibernated, it must exit from hibernation
	 * before being initialized / de-initialized
	 */
	if (hsotg->lx_state == DWC2_L2)
		dwc2_exit_hibernation(hsotg, false);

	if (is_active) {
		hsotg->op_state = OTG_STATE_B_PERIPHERAL;

		dwc2_hsotg_core_init_disconnected(hsotg, false);
		if (hsotg->enabled)
			dwc2_hsotg_core_connect(hsotg);
	} else {
		dwc2_hsotg_core_disconnect(hsotg);
		dwc2_hsotg_disconnect(hsotg);
	}

	spin_unlock_irqrestore(&hsotg->lock, flags);
	return 0;
}

/**
 * dwc2_hsotg_vbus_draw - report bMaxPower field
 * @gadget: The usb gadget state
 * @mA: Amount of current
 *
 * Report how much power the device may consume to the phy.
 */
static int dwc2_hsotg_vbus_draw(struct usb_gadget *gadget, unsigned mA)
{
	struct dwc2_hsotg *hsotg = to_hsotg(gadget);

	if (IS_ERR_OR_NULL(hsotg->uphy))
		return -ENOTSUPP;
	return usb_phy_set_power(hsotg->uphy, mA);
}

static const struct usb_gadget_ops dwc2_hsotg_gadget_ops = {
	.get_frame	= dwc2_hsotg_gadget_getframe,
	.udc_start		= dwc2_hsotg_udc_start,
	.udc_stop		= dwc2_hsotg_udc_stop,
	.pullup                 = dwc2_hsotg_pullup,
	.vbus_session		= dwc2_hsotg_vbus_session,
	.vbus_draw		= dwc2_hsotg_vbus_draw,
};

/**
 * dwc2_hsotg_initep - initialise a single endpoint
 * @hsotg: The device state.
 * @hs_ep: The endpoint to be initialised.
 * @epnum: The endpoint number
 *
 * Initialise the given endpoint (as part of the probe and device state
 * creation) to give to the gadget driver. Setup the endpoint name, any
 * direction information and other state that may be required.
 */
static void dwc2_hsotg_initep(struct dwc2_hsotg *hsotg,
				       struct dwc2_hsotg_ep *hs_ep,
				       int epnum,
				       bool dir_in)
{
	char *dir;

	if (epnum == 0)
		dir = "";
	else if (dir_in)
		dir = "in";
	else
		dir = "out";

	hs_ep->dir_in = dir_in;
	hs_ep->index = epnum;

	snprintf(hs_ep->name, sizeof(hs_ep->name), "ep%d%s", epnum, dir);

	INIT_LIST_HEAD(&hs_ep->queue);
	INIT_LIST_HEAD(&hs_ep->ep.ep_list);

	/* add to the list of endpoints known by the gadget driver */
	if (epnum)
		list_add_tail(&hs_ep->ep.ep_list, &hsotg->gadget.ep_list);

	hs_ep->parent = hsotg;
	hs_ep->ep.name = hs_ep->name;
	usb_ep_set_maxpacket_limit(&hs_ep->ep, epnum ? 1024 : EP0_MPS_LIMIT);
	hs_ep->ep.ops = &dwc2_hsotg_ep_ops;

	if (epnum == 0) {
		hs_ep->ep.caps.type_control = true;
	} else {
		hs_ep->ep.caps.type_iso = true;
		hs_ep->ep.caps.type_bulk = true;
		hs_ep->ep.caps.type_int = true;
	}

	if (dir_in)
		hs_ep->ep.caps.dir_in = true;
	else
		hs_ep->ep.caps.dir_out = true;

	/*
	 * if we're using dma, we need to set the next-endpoint pointer
	 * to be something valid.
	 */

	if (using_dma(hsotg)) {
		u32 next = DXEPCTL_NEXTEP((epnum + 1) % 15);
		if (dir_in)
			dwc2_writel(next, hsotg->regs + DIEPCTL(epnum));
		else
			dwc2_writel(next, hsotg->regs + DOEPCTL(epnum));
	}
}

/**
 * dwc2_hsotg_hw_cfg - read HW configuration registers
 * @param: The device state
 *
 * Read the USB core HW configuration registers
 */
static int dwc2_hsotg_hw_cfg(struct dwc2_hsotg *hsotg)
{
	u32 cfg;
	u32 ep_type;
	u32 i;

	/* check hardware configuration */

	hsotg->num_of_eps = hsotg->hw_params.num_dev_ep;

	/* Add ep0 */
	hsotg->num_of_eps++;

	hsotg->eps_in[0] = devm_kzalloc(hsotg->dev, sizeof(struct dwc2_hsotg_ep),
								GFP_KERNEL);
	if (!hsotg->eps_in[0])
		return -ENOMEM;
	/* Same dwc2_hsotg_ep is used in both directions for ep0 */
	hsotg->eps_out[0] = hsotg->eps_in[0];

	cfg = hsotg->hw_params.dev_ep_dirs;
	for (i = 1, cfg >>= 2; i < hsotg->num_of_eps; i++, cfg >>= 2) {
		ep_type = cfg & 3;
		/* Direction in or both */
		if (!(ep_type & 2)) {
			hsotg->eps_in[i] = devm_kzalloc(hsotg->dev,
				sizeof(struct dwc2_hsotg_ep), GFP_KERNEL);
			if (!hsotg->eps_in[i])
				return -ENOMEM;
		}
		/* Direction out or both */
		if (!(ep_type & 1)) {
			hsotg->eps_out[i] = devm_kzalloc(hsotg->dev,
				sizeof(struct dwc2_hsotg_ep), GFP_KERNEL);
			if (!hsotg->eps_out[i])
				return -ENOMEM;
		}
	}

	hsotg->fifo_mem = hsotg->hw_params.total_fifo_size;
	hsotg->dedicated_fifos = hsotg->hw_params.en_multiple_tx_fifo;

	dev_info(hsotg->dev, "EPs: %d, %s fifos, %d entries in SPRAM\n",
		 hsotg->num_of_eps,
		 hsotg->dedicated_fifos ? "dedicated" : "shared",
		 hsotg->fifo_mem);
	return 0;
}

/**
 * dwc2_hsotg_dump - dump state of the udc
 * @param: The device state
 */
static void dwc2_hsotg_dump(struct dwc2_hsotg *hsotg)
{
#ifdef DEBUG
	struct device *dev = hsotg->dev;
	void __iomem *regs = hsotg->regs;
	u32 val;
	int idx;

	dev_info(dev, "DCFG=0x%08x, DCTL=0x%08x, DIEPMSK=%08x\n",
		 dwc2_readl(regs + DCFG), dwc2_readl(regs + DCTL),
		 dwc2_readl(regs + DIEPMSK));

	dev_info(dev, "GAHBCFG=0x%08x, GHWCFG1=0x%08x\n",
		 dwc2_readl(regs + GAHBCFG), dwc2_readl(regs + GHWCFG1));

	dev_info(dev, "GRXFSIZ=0x%08x, GNPTXFSIZ=0x%08x\n",
		 dwc2_readl(regs + GRXFSIZ), dwc2_readl(regs + GNPTXFSIZ));

	/* show periodic fifo settings */

	for (idx = 1; idx < hsotg->num_of_eps; idx++) {
		val = dwc2_readl(regs + DPTXFSIZN(idx));
		dev_info(dev, "DPTx[%d] FSize=%d, StAddr=0x%08x\n", idx,
			 val >> FIFOSIZE_DEPTH_SHIFT,
			 val & FIFOSIZE_STARTADDR_MASK);
	}

	for (idx = 0; idx < hsotg->num_of_eps; idx++) {
		dev_info(dev,
			 "ep%d-in: EPCTL=0x%08x, SIZ=0x%08x, DMA=0x%08x\n", idx,
			 dwc2_readl(regs + DIEPCTL(idx)),
			 dwc2_readl(regs + DIEPTSIZ(idx)),
			 dwc2_readl(regs + DIEPDMA(idx)));

		val = dwc2_readl(regs + DOEPCTL(idx));
		dev_info(dev,
			 "ep%d-out: EPCTL=0x%08x, SIZ=0x%08x, DMA=0x%08x\n",
			 idx, dwc2_readl(regs + DOEPCTL(idx)),
			 dwc2_readl(regs + DOEPTSIZ(idx)),
			 dwc2_readl(regs + DOEPDMA(idx)));

	}

	dev_info(dev, "DVBUSDIS=0x%08x, DVBUSPULSE=%08x\n",
		 dwc2_readl(regs + DVBUSDIS), dwc2_readl(regs + DVBUSPULSE));
#endif
}

#ifdef CONFIG_OF
static void dwc2_hsotg_of_probe(struct dwc2_hsotg *hsotg)
{
	struct device_node *np = hsotg->dev->of_node;
	u32 len = 0;
	u32 i = 0;

	/* Enable dma if requested in device tree */
	hsotg->g_using_dma = of_property_read_bool(np, "g-use-dma");

	/*
	* Register TX periodic fifo size per endpoint.
	* EP0 is excluded since it has no fifo configuration.
	*/
	if (!of_find_property(np, "g-tx-fifo-size", &len))
		goto rx_fifo;

	len /= sizeof(u32);

	/* Read tx fifo sizes other than ep0 */
	if (of_property_read_u32_array(np, "g-tx-fifo-size",
						&hsotg->g_tx_fifo_sz[1], len))
		goto rx_fifo;

	/* Add ep0 */
	len++;

	/* Make remaining TX fifos unavailable */
	if (len < MAX_EPS_CHANNELS) {
		for (i = len; i < MAX_EPS_CHANNELS; i++)
			hsotg->g_tx_fifo_sz[i] = 0;
	}

rx_fifo:
	/* Register RX fifo size */
	of_property_read_u32(np, "g-rx-fifo-size", &hsotg->g_rx_fifo_sz);

	/* Register NPTX fifo size */
	of_property_read_u32(np, "g-np-tx-fifo-size",
						&hsotg->g_np_g_tx_fifo_sz);

	/* Get GGPIO content */
	of_property_read_u32(np, "g-gpio", &hsotg->g_gpio);
}
#else
static inline void dwc2_hsotg_of_probe(struct dwc2_hsotg *hsotg) { }
#endif

/**
 * dwc2_gadget_init - init function for gadget
 * @dwc2: The data structure for the DWC2 driver.
 * @irq: The IRQ number for the controller.
 */
int dwc2_gadget_init(struct dwc2_hsotg *hsotg, int irq)
{
	struct device *dev = hsotg->dev;
	int epnum;
	int ret;
	int i;
	u32 p_tx_fifo[] = DWC2_G_P_LEGACY_TX_FIFO_SIZE;

	if (dwc2_udc_instances++) {
		dev_warn(dev, "Multiple UDCs detected, USB Gadget subsystem "
			"doesn't support this.\n");
	}

	/* Initialize to legacy fifo configuration values */
	hsotg->g_rx_fifo_sz = 2048;
	hsotg->g_np_g_tx_fifo_sz = 1024;
	memcpy(&hsotg->g_tx_fifo_sz[1], p_tx_fifo, sizeof(p_tx_fifo));
	/* Device tree specific probe */
	dwc2_hsotg_of_probe(hsotg);

	/* Check against largest possible value. */
	if (hsotg->g_np_g_tx_fifo_sz >
	    hsotg->hw_params.dev_nperio_tx_fifo_size) {
		dev_warn(dev, "Specified GNPTXFDEP=%d > %d\n",
			 hsotg->g_np_g_tx_fifo_sz,
			 hsotg->hw_params.dev_nperio_tx_fifo_size);
		hsotg->g_np_g_tx_fifo_sz =
			hsotg->hw_params.dev_nperio_tx_fifo_size;
	}

	/* Dump fifo information */
	dev_dbg(dev, "NonPeriodic TXFIFO size: %d\n",
						hsotg->g_np_g_tx_fifo_sz);
	dev_dbg(dev, "RXFIFO size: %d\n", hsotg->g_rx_fifo_sz);
	for (i = 0; i < MAX_EPS_CHANNELS; i++)
		dev_dbg(dev, "Periodic TXFIFO%2d size: %d\n", i,
						hsotg->g_tx_fifo_sz[i]);

	hsotg->gadget.max_speed = USB_SPEED_HIGH;
	hsotg->gadget.ops = &dwc2_hsotg_gadget_ops;
	hsotg->gadget.name = dev_name(dev);
	if (hsotg->dr_mode == USB_DR_MODE_OTG)
		hsotg->gadget.is_otg = 1;
	else if (hsotg->dr_mode == USB_DR_MODE_PERIPHERAL)
		hsotg->op_state = OTG_STATE_B_PERIPHERAL;

	ret = dwc2_hsotg_hw_cfg(hsotg);
	if (ret) {
		dev_err(hsotg->dev, "Hardware configuration failed: %d\n", ret);
		return ret;
	}

<<<<<<< HEAD
	dwc2_hsotg_init(hsotg);

	if (hsotg->dr_mode == USB_DR_MODE_OTG) {
		/* Switch back to default configuration */
		__bic32(hsotg->regs + GUSBCFG, GUSBCFG_FORCEDEVMODE);
	}

=======
>>>>>>> b562e44f
	hsotg->ctrl_buff = devm_kzalloc(hsotg->dev,
			DWC2_CTRL_BUFF_SIZE, GFP_KERNEL);
	if (!hsotg->ctrl_buff) {
		dev_err(dev, "failed to allocate ctrl request buff\n");
		return -ENOMEM;
	}

	hsotg->ep0_buff = devm_kzalloc(hsotg->dev,
			DWC2_CTRL_BUFF_SIZE, GFP_KERNEL);
	if (!hsotg->ep0_buff) {
		dev_err(dev, "failed to allocate ctrl reply buff\n");
		return -ENOMEM;
	}

	ret = devm_request_irq(hsotg->dev, irq, dwc2_hsotg_irq, IRQF_SHARED,
				dev_name(hsotg->dev), hsotg);
	if (ret < 0) {
		dev_err(dev, "cannot claim IRQ for gadget\n");
		return ret;
	}

	/* hsotg->num_of_eps holds number of EPs other than ep0 */

	if (hsotg->num_of_eps == 0) {
		dev_err(dev, "wrong number of EPs (zero)\n");
		return -EINVAL;
	}

	/* setup endpoint information */

	INIT_LIST_HEAD(&hsotg->gadget.ep_list);
	hsotg->gadget.ep0 = &hsotg->eps_out[0]->ep;

	/* allocate EP0 request */

	hsotg->ctrl_req = dwc2_hsotg_ep_alloc_request(&hsotg->eps_out[0]->ep,
						     GFP_KERNEL);
	if (!hsotg->ctrl_req) {
		dev_err(dev, "failed to allocate ctrl req\n");
		return -ENOMEM;
	}

	/* initialise the endpoints now the core has been initialised */
	for (epnum = 0; epnum < hsotg->num_of_eps; epnum++) {
		if (hsotg->eps_in[epnum])
			dwc2_hsotg_initep(hsotg, hsotg->eps_in[epnum],
								epnum, 1);
		if (hsotg->eps_out[epnum])
			dwc2_hsotg_initep(hsotg, hsotg->eps_out[epnum],
								epnum, 0);
	}

	ret = usb_add_gadget_udc(dev, &hsotg->gadget);
	if (ret)
		return ret;

	dwc2_hsotg_dump(hsotg);

	return 0;
}

/**
 * dwc2_hsotg_remove - remove function for hsotg driver
 * @pdev: The platform information for the driver
 */
int dwc2_hsotg_remove(struct dwc2_hsotg *hsotg)
{
	dwc2_udc_instances--;
	usb_del_gadget_udc(&hsotg->gadget);

	return 0;
}

int dwc2_hsotg_suspend(struct dwc2_hsotg *hsotg)
{
	unsigned long flags;

	if (hsotg->lx_state != DWC2_L0)
		return 0;

	if (hsotg->driver) {
		int ep;

		dev_info(hsotg->dev, "suspending usb gadget %s\n",
			 hsotg->driver->driver.name);

		spin_lock_irqsave(&hsotg->lock, flags);
		if (hsotg->enabled)
			dwc2_hsotg_core_disconnect(hsotg);
		dwc2_hsotg_disconnect(hsotg);
		hsotg->gadget.speed = USB_SPEED_UNKNOWN;
		spin_unlock_irqrestore(&hsotg->lock, flags);

		for (ep = 0; ep < hsotg->num_of_eps; ep++) {
			if (hsotg->eps_in[ep])
				dwc2_hsotg_ep_disable(&hsotg->eps_in[ep]->ep);
			if (hsotg->eps_out[ep])
				dwc2_hsotg_ep_disable(&hsotg->eps_out[ep]->ep);
		}
	}

	return 0;
}

int dwc2_hsotg_resume(struct dwc2_hsotg *hsotg)
{
	unsigned long flags;

	if (hsotg->lx_state == DWC2_L2)
		return 0;

	if (hsotg->driver) {
		dev_info(hsotg->dev, "resuming usb gadget %s\n",
			 hsotg->driver->driver.name);

		spin_lock_irqsave(&hsotg->lock, flags);
		dwc2_hsotg_core_init_disconnected(hsotg, false);
		if (hsotg->enabled)
			dwc2_hsotg_core_connect(hsotg);
		spin_unlock_irqrestore(&hsotg->lock, flags);
	}

	return 0;
}<|MERGE_RESOLUTION|>--- conflicted
+++ resolved
@@ -3128,6 +3128,12 @@
 
 	spin_lock_irqsave(&hsotg->lock, flags);
 	dwc2_hsotg_init(hsotg);
+
+	if (hsotg->dr_mode == USB_DR_MODE_OTG) {
+		/* Switch back to default configuration */
+		__bic32(hsotg->regs + GUSBCFG, GUSBCFG_FORCEDEVMODE);
+	}
+
 	dwc2_hsotg_core_init_disconnected(hsotg, false);
 	hsotg->enabled = 0;
 	spin_unlock_irqrestore(&hsotg->lock, flags);
@@ -3566,16 +3572,6 @@
 		return ret;
 	}
 
-<<<<<<< HEAD
-	dwc2_hsotg_init(hsotg);
-
-	if (hsotg->dr_mode == USB_DR_MODE_OTG) {
-		/* Switch back to default configuration */
-		__bic32(hsotg->regs + GUSBCFG, GUSBCFG_FORCEDEVMODE);
-	}
-
-=======
->>>>>>> b562e44f
 	hsotg->ctrl_buff = devm_kzalloc(hsotg->dev,
 			DWC2_CTRL_BUFF_SIZE, GFP_KERNEL);
 	if (!hsotg->ctrl_buff) {
