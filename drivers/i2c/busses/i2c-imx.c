/*
 *	Copyright (C) 2002 Motorola GSG-China
 *
 *	This program is free software; you can redistribute it and/or
 *	modify it under the terms of the GNU General Public License
 *	as published by the Free Software Foundation; either version 2
 *	of the License, or (at your option) any later version.
 *
 *	This program is distributed in the hope that it will be useful,
 *	but WITHOUT ANY WARRANTY; without even the implied warranty of
 *	MERCHANTABILITY or FITNESS FOR A PARTICULAR PURPOSE.  See the
 *	GNU General Public License for more details.
 *
 * Author:
 *	Darius Augulis, Teltonika Inc.
 *
 * Desc.:
 *	Implementation of I2C Adapter/Algorithm Driver
 *	for I2C Bus integrated in Freescale i.MX/MXC processors
 *
 *	Derived from Motorola GSG China I2C example driver
 *
 *	Copyright (C) 2005 Torsten Koschorrek <koschorrek at synertronixx.de
 *	Copyright (C) 2005 Matthias Blaschke <blaschke at synertronixx.de
 *	Copyright (C) 2007 RightHand Technologies, Inc.
 *	Copyright (C) 2008 Darius Augulis <darius.augulis at teltonika.lt>
 *
 *	Copyright 2013 Freescale Semiconductor, Inc.
 *
 */

#include <linux/clk.h>
#include <linux/completion.h>
#include <linux/delay.h>
#include <linux/dma-mapping.h>
#include <linux/dmaengine.h>
#include <linux/dmapool.h>
#include <linux/err.h>
#include <linux/errno.h>
#include <linux/i2c.h>
#include <linux/init.h>
#include <linux/interrupt.h>
#include <linux/io.h>
#include <linux/kernel.h>
#include <linux/module.h>
#include <linux/of.h>
#include <linux/of_device.h>
#include <linux/of_dma.h>
#include <linux/of_gpio.h>
#include <linux/pinctrl/consumer.h>
#include <linux/platform_data/i2c-imx.h>
#include <linux/platform_device.h>
#include <linux/pm_runtime.h>
#include <linux/sched.h>
#include <linux/slab.h>

/* This will be the driver name the kernel reports */
#define DRIVER_NAME "imx-i2c"

/* Default value */
#define IMX_I2C_BIT_RATE	100000	/* 100kHz */

/*
 * Enable DMA if transfer byte size is bigger than this threshold.
 * As the hardware request, it must bigger than 4 bytes.\
 * I have set '16' here, maybe it's not the best but I think it's
 * the appropriate.
 */
#define DMA_THRESHOLD	16
#define DMA_TIMEOUT	1000

/* IMX I2C registers:
 * the I2C register offset is different between SoCs,
 * to provid support for all these chips, split the
 * register offset into a fixed base address and a
 * variable shift value, then the full register offset
 * will be calculated by
 * reg_off = ( reg_base_addr << reg_shift)
 */
#define IMX_I2C_IADR	0x00	/* i2c slave address */
#define IMX_I2C_IFDR	0x01	/* i2c frequency divider */
#define IMX_I2C_I2CR	0x02	/* i2c control */
#define IMX_I2C_I2SR	0x03	/* i2c status */
#define IMX_I2C_I2DR	0x04	/* i2c transfer data */
#define IMX_I2C_IBIC	0x05	/* i2c interrupt config */

#define IMX_I2C_REGSHIFT	2
#define VF610_I2C_REGSHIFT	0

/* Bits of IMX I2C registers */
#define I2SR_RXAK	0x01
#define I2SR_IIF	0x02
#define I2SR_SRW	0x04
#define I2SR_IAL	0x10
#define I2SR_IBB	0x20
#define I2SR_IAAS	0x40
#define I2SR_ICF	0x80
#define I2CR_DMAEN	0x02
#define I2CR_RSTA	0x04
#define I2CR_TXAK	0x08
#define I2CR_MTX	0x10
#define I2CR_MSTA	0x20
#define I2CR_IIEN	0x40
#define I2CR_IEN	0x80

/* register bits different operating codes definition:
 * 1) I2SR: Interrupt flags clear operation differ between SoCs:
 * - write zero to clear(w0c) INT flag on i.MX,
 * - but write one to clear(w1c) INT flag on Vybrid.
 * 2) I2CR: I2C module enable operation also differ between SoCs:
 * - set I2CR_IEN bit enable the module on i.MX,
 * - but clear I2CR_IEN bit enable the module on Vybrid.
 */
#define I2SR_CLR_OPCODE_W0C	0x0
#define I2SR_CLR_OPCODE_W1C	(I2SR_IAL | I2SR_IIF)
#define I2CR_IEN_OPCODE_0	0x0
#define I2CR_IEN_OPCODE_1	I2CR_IEN

#define I2C_PM_TIMEOUT		10 /* ms */

/*
 * sorted list of clock divider, register value pairs
 * taken from table 26-5, p.26-9, Freescale i.MX
 * Integrated Portable System Processor Reference Manual
 * Document Number: MC9328MXLRM, Rev. 5.1, 06/2007
 *
 * Duplicated divider values removed from list
 */
struct imx_i2c_clk_pair {
	u16	div;
	u16	val;
};

static struct imx_i2c_clk_pair imx_i2c_clk_div[] = {
	{ 22,	0x20 }, { 24,	0x21 }, { 26,	0x22 }, { 28,	0x23 },
	{ 30,	0x00 },	{ 32,	0x24 }, { 36,	0x25 }, { 40,	0x26 },
	{ 42,	0x03 }, { 44,	0x27 },	{ 48,	0x28 }, { 52,	0x05 },
	{ 56,	0x29 }, { 60,	0x06 }, { 64,	0x2A },	{ 72,	0x2B },
	{ 80,	0x2C }, { 88,	0x09 }, { 96,	0x2D }, { 104,	0x0A },
	{ 112,	0x2E }, { 128,	0x2F }, { 144,	0x0C }, { 160,	0x30 },
	{ 192,	0x31 },	{ 224,	0x32 }, { 240,	0x0F }, { 256,	0x33 },
	{ 288,	0x10 }, { 320,	0x34 },	{ 384,	0x35 }, { 448,	0x36 },
	{ 480,	0x13 }, { 512,	0x37 }, { 576,	0x14 },	{ 640,	0x38 },
	{ 768,	0x39 }, { 896,	0x3A }, { 960,	0x17 }, { 1024,	0x3B },
	{ 1152,	0x18 }, { 1280,	0x3C }, { 1536,	0x3D }, { 1792,	0x3E },
	{ 1920,	0x1B },	{ 2048,	0x3F }, { 2304,	0x1C }, { 2560,	0x1D },
	{ 3072,	0x1E }, { 3840,	0x1F }
};

/* Vybrid VF610 clock divider, register value pairs */
static struct imx_i2c_clk_pair vf610_i2c_clk_div[] = {
	{ 20,   0x00 }, { 22,   0x01 }, { 24,   0x02 }, { 26,   0x03 },
	{ 28,   0x04 }, { 30,   0x05 }, { 32,   0x09 }, { 34,   0x06 },
	{ 36,   0x0A }, { 40,   0x07 }, { 44,   0x0C }, { 48,   0x0D },
	{ 52,   0x43 }, { 56,   0x0E }, { 60,   0x45 }, { 64,   0x12 },
	{ 68,   0x0F }, { 72,   0x13 }, { 80,   0x14 }, { 88,   0x15 },
	{ 96,   0x19 }, { 104,  0x16 }, { 112,  0x1A }, { 128,  0x17 },
	{ 136,  0x4F }, { 144,  0x1C }, { 160,  0x1D }, { 176,  0x55 },
	{ 192,  0x1E }, { 208,  0x56 }, { 224,  0x22 }, { 228,  0x24 },
	{ 240,  0x1F }, { 256,  0x23 }, { 288,  0x5C }, { 320,  0x25 },
	{ 384,  0x26 }, { 448,  0x2A }, { 480,  0x27 }, { 512,  0x2B },
	{ 576,  0x2C }, { 640,  0x2D }, { 768,  0x31 }, { 896,  0x32 },
	{ 960,  0x2F }, { 1024, 0x33 }, { 1152, 0x34 }, { 1280, 0x35 },
	{ 1536, 0x36 }, { 1792, 0x3A }, { 1920, 0x37 }, { 2048, 0x3B },
	{ 2304, 0x3C }, { 2560, 0x3D }, { 3072, 0x3E }, { 3584, 0x7A },
	{ 3840, 0x3F }, { 4096, 0x7B }, { 5120, 0x7D }, { 6144, 0x7E },
};

enum imx_i2c_type {
	IMX1_I2C,
	IMX21_I2C,
	VF610_I2C,
};

struct imx_i2c_hwdata {
	enum imx_i2c_type	devtype;
	unsigned		regshift;
	struct imx_i2c_clk_pair	*clk_div;
	unsigned		ndivs;
	unsigned		i2sr_clr_opcode;
	unsigned		i2cr_ien_opcode;
};

struct imx_i2c_dma {
	struct dma_chan		*chan_tx;
	struct dma_chan		*chan_rx;
	struct dma_chan		*chan_using;
	struct completion	cmd_complete;
	dma_addr_t		dma_buf;
	unsigned int		dma_len;
	enum dma_transfer_direction dma_transfer_dir;
	enum dma_data_direction dma_data_dir;
};

struct imx_i2c_struct {
	struct i2c_adapter	adapter;
	struct clk		*clk;
	void __iomem		*base;
	wait_queue_head_t	queue;
	unsigned long		i2csr;
	unsigned int		disable_delay;
	int			stopped;
	unsigned int		ifdr; /* IMX_I2C_IFDR */
	unsigned int		cur_clk;
	unsigned int		bitrate;
	const struct imx_i2c_hwdata	*hwdata;
	struct i2c_bus_recovery_info rinfo;

	struct pinctrl *pinctrl;
	struct pinctrl_state *pinctrl_pins_default;
	struct pinctrl_state *pinctrl_pins_gpio;

	struct imx_i2c_dma	*dma;
	bool			in_master_mode;
	int			slave_address;
	struct i2c_client	*slave_client;
	int			irq;
};

static const struct imx_i2c_hwdata imx1_i2c_hwdata  = {
	.devtype		= IMX1_I2C,
	.regshift		= IMX_I2C_REGSHIFT,
	.clk_div		= imx_i2c_clk_div,
	.ndivs			= ARRAY_SIZE(imx_i2c_clk_div),
	.i2sr_clr_opcode	= I2SR_CLR_OPCODE_W0C,
	.i2cr_ien_opcode	= I2CR_IEN_OPCODE_1,

};

static const struct imx_i2c_hwdata imx21_i2c_hwdata  = {
	.devtype		= IMX21_I2C,
	.regshift		= IMX_I2C_REGSHIFT,
	.clk_div		= imx_i2c_clk_div,
	.ndivs			= ARRAY_SIZE(imx_i2c_clk_div),
	.i2sr_clr_opcode	= I2SR_CLR_OPCODE_W0C,
	.i2cr_ien_opcode	= I2CR_IEN_OPCODE_1,

};

static struct imx_i2c_hwdata vf610_i2c_hwdata = {
	.devtype		= VF610_I2C,
	.regshift		= VF610_I2C_REGSHIFT,
	.clk_div		= vf610_i2c_clk_div,
	.ndivs			= ARRAY_SIZE(vf610_i2c_clk_div),
	.i2sr_clr_opcode	= I2SR_CLR_OPCODE_W1C,
	.i2cr_ien_opcode	= I2CR_IEN_OPCODE_0,

};

static const struct platform_device_id imx_i2c_devtype[] = {
	{
		.name = "imx1-i2c",
		.driver_data = (kernel_ulong_t)&imx1_i2c_hwdata,
	}, {
		.name = "imx21-i2c",
		.driver_data = (kernel_ulong_t)&imx21_i2c_hwdata,
	}, {
		/* sentinel */
	}
};
MODULE_DEVICE_TABLE(platform, imx_i2c_devtype);

static const struct of_device_id i2c_imx_dt_ids[] = {
	{ .compatible = "fsl,imx1-i2c", .data = &imx1_i2c_hwdata, },
	{ .compatible = "fsl,imx21-i2c", .data = &imx21_i2c_hwdata, },
	{ .compatible = "fsl,vf610-i2c", .data = &vf610_i2c_hwdata, },
	{ /* sentinel */ }
};
MODULE_DEVICE_TABLE(of, i2c_imx_dt_ids);

static inline int is_imx1_i2c(struct imx_i2c_struct *i2c_imx)
{
	return i2c_imx->hwdata->devtype == IMX1_I2C;
}

static inline void imx_i2c_write_reg(unsigned int val,
		struct imx_i2c_struct *i2c_imx, unsigned int reg)
{
	writeb(val, i2c_imx->base + (reg << i2c_imx->hwdata->regshift));
}

static inline unsigned char imx_i2c_read_reg(struct imx_i2c_struct *i2c_imx,
		unsigned int reg)
{
	return readb(i2c_imx->base + (reg << i2c_imx->hwdata->regshift));
}

static void i2c_imx_set_clk(struct imx_i2c_struct *i2c_imx);

static void set_master_mode(struct imx_i2c_struct *i2c_imx)
{
	unsigned int temp;

	if (i2c_imx->in_master_mode)
		return;

	dev_dbg(&i2c_imx->adapter.dev, "Switch to master mode\n");

	temp = imx_i2c_read_reg(i2c_imx, IMX_I2C_I2CR);
	temp |= I2CR_IEN;
	temp &= ~I2CR_IIEN;
	imx_i2c_write_reg(temp, i2c_imx, IMX_I2C_I2CR);

	i2c_imx->in_master_mode = true;
}

static void set_slave_mode(struct imx_i2c_struct *i2c_imx)
{
	unsigned int temp;

	if (!i2c_imx->in_master_mode)
		return;

	dev_dbg(&i2c_imx->adapter.dev, "Switch to slave mode\n");

	i2c_imx_set_clk(i2c_imx);
	imx_i2c_write_reg(i2c_imx->ifdr, i2c_imx, IMX_I2C_IFDR);

	temp = imx_i2c_read_reg(i2c_imx, IMX_I2C_I2CR);
	temp |= (I2CR_IIEN);
	imx_i2c_write_reg(temp, i2c_imx, IMX_I2C_I2CR);

	imx_i2c_write_reg(i2c_imx->slave_client->addr << 1, i2c_imx, IMX_I2C_IADR);

	temp &= ~(I2CR_IEN | I2CR_MSTA | I2CR_MTX);
	temp |= (I2CR_IIEN);
	imx_i2c_write_reg(temp, i2c_imx, IMX_I2C_I2CR);
	i2c_imx->in_master_mode = false;
}

/* Functions for DMA support */
static void i2c_imx_dma_request(struct imx_i2c_struct *i2c_imx,
						dma_addr_t phy_addr)
{
	struct imx_i2c_dma *dma;
	struct dma_slave_config dma_sconfig;
	struct device *dev = &i2c_imx->adapter.dev;
	int ret;

	dma = devm_kzalloc(dev, sizeof(*dma), GFP_KERNEL);
	if (!dma)
		return;

	dma->chan_tx = dma_request_slave_channel(dev, "tx");
	if (!dma->chan_tx) {
		dev_dbg(dev, "can't request DMA tx channel\n");
		goto fail_al;
	}

	dma_sconfig.dst_addr = phy_addr +
				(IMX_I2C_I2DR << i2c_imx->hwdata->regshift);
	dma_sconfig.dst_addr_width = DMA_SLAVE_BUSWIDTH_1_BYTE;
	dma_sconfig.dst_maxburst = 1;
	dma_sconfig.direction = DMA_MEM_TO_DEV;
	ret = dmaengine_slave_config(dma->chan_tx, &dma_sconfig);
	if (ret < 0) {
		dev_dbg(dev, "can't configure tx channel\n");
		goto fail_tx;
	}

	dma->chan_rx = dma_request_slave_channel(dev, "rx");
	if (!dma->chan_rx) {
		dev_dbg(dev, "can't request DMA rx channel\n");
		goto fail_tx;
	}

	dma_sconfig.src_addr = phy_addr +
				(IMX_I2C_I2DR << i2c_imx->hwdata->regshift);
	dma_sconfig.src_addr_width = DMA_SLAVE_BUSWIDTH_1_BYTE;
	dma_sconfig.src_maxburst = 1;
	dma_sconfig.direction = DMA_DEV_TO_MEM;
	ret = dmaengine_slave_config(dma->chan_rx, &dma_sconfig);
	if (ret < 0) {
		dev_dbg(dev, "can't configure rx channel\n");
		goto fail_rx;
	}

	i2c_imx->dma = dma;
	init_completion(&dma->cmd_complete);
	dev_info(dev, "using %s (tx) and %s (rx) for DMA transfers\n",
		dma_chan_name(dma->chan_tx), dma_chan_name(dma->chan_rx));

	return;

fail_rx:
	dma_release_channel(dma->chan_rx);
fail_tx:
	dma_release_channel(dma->chan_tx);
fail_al:
	devm_kfree(dev, dma);
	dev_info(dev, "can't use DMA, using PIO instead.\n");
}

static void i2c_imx_dma_callback(void *arg)
{
	struct imx_i2c_struct *i2c_imx = (struct imx_i2c_struct *)arg;
	struct imx_i2c_dma *dma = i2c_imx->dma;

	dma_unmap_single(dma->chan_using->device->dev, dma->dma_buf,
			dma->dma_len, dma->dma_data_dir);
	complete(&dma->cmd_complete);
}

static int i2c_imx_dma_xfer(struct imx_i2c_struct *i2c_imx,
					struct i2c_msg *msgs)
{
	struct imx_i2c_dma *dma = i2c_imx->dma;
	struct dma_async_tx_descriptor *txdesc;
	struct device *dev = &i2c_imx->adapter.dev;
	struct device *chan_dev = dma->chan_using->device->dev;

	dma->dma_buf = dma_map_single(chan_dev, msgs->buf,
					dma->dma_len, dma->dma_data_dir);
	if (dma_mapping_error(chan_dev, dma->dma_buf)) {
		dev_err(dev, "DMA mapping failed\n");
		goto err_map;
	}

	txdesc = dmaengine_prep_slave_single(dma->chan_using, dma->dma_buf,
					dma->dma_len, dma->dma_transfer_dir,
					DMA_PREP_INTERRUPT | DMA_CTRL_ACK);
	if (!txdesc) {
		dev_err(dev, "Not able to get desc for DMA xfer\n");
		goto err_desc;
	}

	txdesc->callback = i2c_imx_dma_callback;
	txdesc->callback_param = i2c_imx;
	if (dma_submit_error(dmaengine_submit(txdesc))) {
		dev_err(dev, "DMA submit failed\n");
		goto err_submit;
	}

	dma_async_issue_pending(dma->chan_using);
	return 0;

err_submit:
	dmaengine_terminate_all(dma->chan_using);
err_desc:
	dma_unmap_single(chan_dev, dma->dma_buf,
			dma->dma_len, dma->dma_data_dir);
err_map:
	return -EINVAL;
}

static void i2c_imx_dma_free(struct imx_i2c_struct *i2c_imx)
{
	struct imx_i2c_dma *dma = i2c_imx->dma;

	dma->dma_buf = 0;
	dma->dma_len = 0;

	dma_release_channel(dma->chan_tx);
	dma->chan_tx = NULL;

	dma_release_channel(dma->chan_rx);
	dma->chan_rx = NULL;

	dma->chan_using = NULL;
}

static int i2c_imx_bus_busy(struct imx_i2c_struct *i2c_imx, int for_busy)
{
	unsigned long orig_jiffies = jiffies;
	unsigned int temp;

	dev_dbg(&i2c_imx->adapter.dev, "<%s>\n", __func__);

	while (1) {
		temp = imx_i2c_read_reg(i2c_imx, IMX_I2C_I2SR);

		/* check for arbitration lost */
		if (temp & I2SR_IAL) {
			temp &= ~I2SR_IAL;
			imx_i2c_write_reg(temp, i2c_imx, IMX_I2C_I2SR);
			return -EAGAIN;
		}

		if (for_busy && (temp & I2SR_IBB))
			break;
		if (!for_busy && !(temp & I2SR_IBB))
			break;
		if (time_after(jiffies, orig_jiffies + msecs_to_jiffies(500))) {
			dev_dbg(&i2c_imx->adapter.dev,
				"<%s> I2C bus is busy\n", __func__);
			return -ETIMEDOUT;
		}
		schedule();
	}

	return 0;
}

static int i2c_imx_trx_complete(struct imx_i2c_struct *i2c_imx)
{
	wait_event_timeout(i2c_imx->queue, i2c_imx->i2csr & I2SR_IIF, HZ / 10);

	if (unlikely(!(i2c_imx->i2csr & I2SR_IIF))) {
		dev_dbg(&i2c_imx->adapter.dev, "<%s> Timeout\n", __func__);
		return -ETIMEDOUT;
	}
	dev_dbg(&i2c_imx->adapter.dev, "<%s> TRX complete\n", __func__);
	i2c_imx->i2csr = 0;
	return 0;
}

static int i2c_imx_acked(struct imx_i2c_struct *i2c_imx)
{
	if (imx_i2c_read_reg(i2c_imx, IMX_I2C_I2SR) & I2SR_RXAK) {
		dev_dbg(&i2c_imx->adapter.dev, "<%s> No ACK\n", __func__);
		return -ENXIO;  /* No ACK */
	}

	dev_dbg(&i2c_imx->adapter.dev, "<%s> ACK received\n", __func__);
	return 0;
}

static void i2c_imx_set_clk(struct imx_i2c_struct *i2c_imx)
{
	struct imx_i2c_clk_pair *i2c_clk_div = i2c_imx->hwdata->clk_div;
	unsigned int i2c_clk_rate;
	unsigned int div;
	int i;

	/* Divider value calculation */
	i2c_clk_rate = clk_get_rate(i2c_imx->clk);
	if (i2c_imx->cur_clk == i2c_clk_rate)
		return;

	i2c_imx->cur_clk = i2c_clk_rate;

	div = (i2c_clk_rate + i2c_imx->bitrate - 1) / i2c_imx->bitrate;
	if (div < i2c_clk_div[0].div)
		i = 0;
	else if (div > i2c_clk_div[i2c_imx->hwdata->ndivs - 1].div)
		i = i2c_imx->hwdata->ndivs - 1;
	else
		for (i = 0; i2c_clk_div[i].div < div; i++)
			;

	/* Store divider value */
	i2c_imx->ifdr = i2c_clk_div[i].val;

	/*
	 * There dummy delay is calculated.
	 * It should be about one I2C clock period long.
	 * This delay is used in I2C bus disable function
	 * to fix chip hardware bug.
	 */
	i2c_imx->disable_delay = (500000U * i2c_clk_div[i].div
		+ (i2c_clk_rate / 2) - 1) / (i2c_clk_rate / 2);

#ifdef CONFIG_I2C_DEBUG_BUS
	dev_dbg(&i2c_imx->adapter.dev, "I2C_CLK=%d, REQ DIV=%d\n",
		i2c_clk_rate, div);
	dev_dbg(&i2c_imx->adapter.dev, "IFDR[IC]=0x%x, REAL DIV=%d\n",
		i2c_clk_div[i].val, i2c_clk_div[i].div);
#endif
}

static int i2c_imx_start(struct imx_i2c_struct *i2c_imx)
{
	unsigned int temp = 0;
	int result;

	dev_dbg(&i2c_imx->adapter.dev, "<%s>\n", __func__);

	i2c_imx_set_clk(i2c_imx);

	imx_i2c_write_reg(i2c_imx->ifdr, i2c_imx, IMX_I2C_IFDR);
	/* Enable I2C controller */
	imx_i2c_write_reg(i2c_imx->hwdata->i2sr_clr_opcode, i2c_imx, IMX_I2C_I2SR);
	imx_i2c_write_reg(i2c_imx->hwdata->i2cr_ien_opcode, i2c_imx, IMX_I2C_I2CR);

	/* Wait controller to be stable */
	udelay(50);

	/* Start I2C transaction */
	temp = imx_i2c_read_reg(i2c_imx, IMX_I2C_I2CR);
	temp |= I2CR_MSTA;
	imx_i2c_write_reg(temp, i2c_imx, IMX_I2C_I2CR);
	result = i2c_imx_bus_busy(i2c_imx, 1);
	if (result)
		return result;
	i2c_imx->stopped = 0;

	temp |= I2CR_IIEN | I2CR_MTX | I2CR_TXAK;
	temp &= ~I2CR_DMAEN;
	imx_i2c_write_reg(temp, i2c_imx, IMX_I2C_I2CR);
	return result;
}

static void i2c_imx_stop(struct imx_i2c_struct *i2c_imx)
{
	unsigned int temp = 0;

	if (!i2c_imx->stopped) {
		/* Stop I2C transaction */
		dev_dbg(&i2c_imx->adapter.dev, "<%s>\n", __func__);
		temp = imx_i2c_read_reg(i2c_imx, IMX_I2C_I2CR);
		temp &= ~(I2CR_MSTA | I2CR_MTX);
		if (i2c_imx->dma)
			temp &= ~I2CR_DMAEN;
		imx_i2c_write_reg(temp, i2c_imx, IMX_I2C_I2CR);
	}
	if (is_imx1_i2c(i2c_imx)) {
		/*
		 * This delay caused by an i.MXL hardware bug.
		 * If no (or too short) delay, no "STOP" bit will be generated.
		 */
		udelay(i2c_imx->disable_delay);
	}

	if (!i2c_imx->stopped) {
		i2c_imx_bus_busy(i2c_imx, 0);
		i2c_imx->stopped = 1;
	}

	/* Disable I2C controller */
	temp = i2c_imx->hwdata->i2cr_ien_opcode ^ I2CR_IEN,
	imx_i2c_write_reg(temp, i2c_imx, IMX_I2C_I2CR);
}

static irqreturn_t i2c_imx_isr(int irq, void *dev_id)
{
	struct imx_i2c_struct *i2c_imx = dev_id;
	unsigned int temp;

	temp = imx_i2c_read_reg(i2c_imx, IMX_I2C_I2SR);
	if (temp & I2SR_IIF) {
		/* save status register */
		i2c_imx->i2csr = temp;
		temp &= ~I2SR_IIF;
		temp |= (i2c_imx->hwdata->i2sr_clr_opcode & I2SR_IIF);
		imx_i2c_write_reg(temp, i2c_imx, IMX_I2C_I2SR);

		if (i2c_imx->in_master_mode) {
			wake_up(&i2c_imx->queue);
		} else if (i2c_imx->slave_client) {
#if IS_ENABLED(CONFIG_I2C_SLAVE)
			unsigned int cr = imx_i2c_read_reg(i2c_imx, IMX_I2C_I2CR);
			bool arbitration_lost = !!(i2c_imx->i2csr & I2SR_IAL);
			bool iaas = !!(i2c_imx->i2csr & I2SR_IAAS);
			u8 value;

			if (iaas) {
				bool write_to_slave = !(i2c_imx->i2csr & I2SR_SRW);

				cr &= ~I2CR_MTX;
				cr |= write_to_slave ? 0 : I2CR_MTX;
				imx_i2c_write_reg(cr, i2c_imx, IMX_I2C_I2CR);

				if (write_to_slave) {
					i2c_slave_event(i2c_imx->slave_client, I2C_SLAVE_WRITE_REQUESTED, &value);
					imx_i2c_read_reg(i2c_imx, IMX_I2C_I2DR); /* dummy read */
				} else {
					i2c_slave_event(i2c_imx->slave_client, I2C_SLAVE_READ_REQUESTED, &value);
					imx_i2c_write_reg(value, i2c_imx, IMX_I2C_I2DR);
				}
			} else if (!arbitration_lost) {
				bool tx_mode = !!(cr & I2CR_MTX);

				if (tx_mode) {
					int rxak = !(i2c_imx->i2csr & I2SR_RXAK);

					if (rxak) {
						i2c_slave_event(i2c_imx->slave_client, I2C_SLAVE_READ_PROCESSED, &value);
						imx_i2c_write_reg(value, i2c_imx, IMX_I2C_I2DR);
					} else {
						cr &= ~I2CR_MTX;
						imx_i2c_write_reg(cr, i2c_imx, IMX_I2C_I2CR);
						imx_i2c_read_reg(i2c_imx, IMX_I2C_I2DR); /* dummy read */
					}
				} else {
					value = imx_i2c_read_reg(i2c_imx, IMX_I2C_I2DR);
					i2c_slave_event(i2c_imx->slave_client, I2C_SLAVE_WRITE_RECEIVED, &value);
				}
			}
#endif /* CONFIG_I2C_SLAVE */
		}

		return IRQ_HANDLED;
	}

	return IRQ_NONE;
}

static int i2c_imx_dma_write(struct imx_i2c_struct *i2c_imx,
					struct i2c_msg *msgs)
{
	int result;
	unsigned long time_left;
	unsigned int temp = 0;
	unsigned long orig_jiffies = jiffies;
	struct imx_i2c_dma *dma = i2c_imx->dma;
	struct device *dev = &i2c_imx->adapter.dev;

	dma->chan_using = dma->chan_tx;
	dma->dma_transfer_dir = DMA_MEM_TO_DEV;
	dma->dma_data_dir = DMA_TO_DEVICE;
	dma->dma_len = msgs->len - 1;
	result = i2c_imx_dma_xfer(i2c_imx, msgs);
	if (result)
		return result;

	temp = imx_i2c_read_reg(i2c_imx, IMX_I2C_I2CR);
	temp |= I2CR_DMAEN;
	imx_i2c_write_reg(temp, i2c_imx, IMX_I2C_I2CR);

	/*
	 * Write slave address.
	 * The first byte must be transmitted by the CPU.
	 */
	imx_i2c_write_reg(msgs->addr << 1, i2c_imx, IMX_I2C_I2DR);
	reinit_completion(&i2c_imx->dma->cmd_complete);
	time_left = wait_for_completion_timeout(
				&i2c_imx->dma->cmd_complete,
				msecs_to_jiffies(DMA_TIMEOUT));
	if (time_left == 0) {
		dmaengine_terminate_all(dma->chan_using);
		return -ETIMEDOUT;
	}

	/* Waiting for transfer complete. */
	while (1) {
		temp = imx_i2c_read_reg(i2c_imx, IMX_I2C_I2SR);
		if (temp & I2SR_ICF)
			break;
		if (time_after(jiffies, orig_jiffies +
				msecs_to_jiffies(DMA_TIMEOUT))) {
			dev_dbg(dev, "<%s> Timeout\n", __func__);
			return -ETIMEDOUT;
		}
		schedule();
	}

	temp = imx_i2c_read_reg(i2c_imx, IMX_I2C_I2CR);
	temp &= ~I2CR_DMAEN;
	imx_i2c_write_reg(temp, i2c_imx, IMX_I2C_I2CR);

	/* The last data byte must be transferred by the CPU. */
	imx_i2c_write_reg(msgs->buf[msgs->len-1],
				i2c_imx, IMX_I2C_I2DR);
	result = i2c_imx_trx_complete(i2c_imx);
	if (result)
		return result;

	return i2c_imx_acked(i2c_imx);
}

static int i2c_imx_dma_read(struct imx_i2c_struct *i2c_imx,
			struct i2c_msg *msgs, bool is_lastmsg)
{
	int result;
	unsigned long time_left;
	unsigned int temp;
	unsigned long orig_jiffies = jiffies;
	struct imx_i2c_dma *dma = i2c_imx->dma;
	struct device *dev = &i2c_imx->adapter.dev;

	temp = imx_i2c_read_reg(i2c_imx, IMX_I2C_I2CR);
	temp |= I2CR_DMAEN;
	imx_i2c_write_reg(temp, i2c_imx, IMX_I2C_I2CR);

	dma->chan_using = dma->chan_rx;
	dma->dma_transfer_dir = DMA_DEV_TO_MEM;
	dma->dma_data_dir = DMA_FROM_DEVICE;
	/* The last two data bytes must be transferred by the CPU. */
	dma->dma_len = msgs->len - 2;
	result = i2c_imx_dma_xfer(i2c_imx, msgs);
	if (result)
		return result;

	reinit_completion(&i2c_imx->dma->cmd_complete);
	time_left = wait_for_completion_timeout(
				&i2c_imx->dma->cmd_complete,
				msecs_to_jiffies(DMA_TIMEOUT));
	if (time_left == 0) {
		dmaengine_terminate_all(dma->chan_using);
		return -ETIMEDOUT;
	}

	/* waiting for transfer complete. */
	while (1) {
		temp = imx_i2c_read_reg(i2c_imx, IMX_I2C_I2SR);
		if (temp & I2SR_ICF)
			break;
		if (time_after(jiffies, orig_jiffies +
				msecs_to_jiffies(DMA_TIMEOUT))) {
			dev_dbg(dev, "<%s> Timeout\n", __func__);
			return -ETIMEDOUT;
		}
		schedule();
	}

	temp = imx_i2c_read_reg(i2c_imx, IMX_I2C_I2CR);
	temp &= ~I2CR_DMAEN;
	imx_i2c_write_reg(temp, i2c_imx, IMX_I2C_I2CR);

	/* read n-1 byte data */
	temp = imx_i2c_read_reg(i2c_imx, IMX_I2C_I2CR);
	temp |= I2CR_TXAK;
	imx_i2c_write_reg(temp, i2c_imx, IMX_I2C_I2CR);

	msgs->buf[msgs->len-2] = imx_i2c_read_reg(i2c_imx, IMX_I2C_I2DR);
	/* read n byte data */
	result = i2c_imx_trx_complete(i2c_imx);
	if (result)
		return result;

	if (is_lastmsg) {
		/*
		 * It must generate STOP before read I2DR to prevent
		 * controller from generating another clock cycle
		 */
		dev_dbg(dev, "<%s> clear MSTA\n", __func__);
		temp = imx_i2c_read_reg(i2c_imx, IMX_I2C_I2CR);
		temp &= ~(I2CR_MSTA | I2CR_MTX);
		imx_i2c_write_reg(temp, i2c_imx, IMX_I2C_I2CR);
		i2c_imx_bus_busy(i2c_imx, 0);
		i2c_imx->stopped = 1;
	} else {
		/*
		 * For i2c master receiver repeat restart operation like:
		 * read -> repeat MSTA -> read/write
		 * The controller must set MTX before read the last byte in
		 * the first read operation, otherwise the first read cost
		 * one extra clock cycle.
		 */
		temp = readb(i2c_imx->base + IMX_I2C_I2CR);
		temp |= I2CR_MTX;
		writeb(temp, i2c_imx->base + IMX_I2C_I2CR);
	}
	msgs->buf[msgs->len-1] = imx_i2c_read_reg(i2c_imx, IMX_I2C_I2DR);

	return 0;
}

static int i2c_imx_write(struct imx_i2c_struct *i2c_imx, struct i2c_msg *msgs)
{
	int i, result;

	dev_dbg(&i2c_imx->adapter.dev, "<%s> write slave address: addr=0x%x\n",
		__func__, msgs->addr << 1);

	/* write slave address */
	imx_i2c_write_reg(msgs->addr << 1, i2c_imx, IMX_I2C_I2DR);
	result = i2c_imx_trx_complete(i2c_imx);
	if (result)
		return result;
	result = i2c_imx_acked(i2c_imx);
	if (result)
		return result;
	dev_dbg(&i2c_imx->adapter.dev, "<%s> write data\n", __func__);

	/* write data */
	for (i = 0; i < msgs->len; i++) {
		dev_dbg(&i2c_imx->adapter.dev,
			"<%s> write byte: B%d=0x%X\n",
			__func__, i, msgs->buf[i]);
		imx_i2c_write_reg(msgs->buf[i], i2c_imx, IMX_I2C_I2DR);
		result = i2c_imx_trx_complete(i2c_imx);
		if (result)
			return result;
		result = i2c_imx_acked(i2c_imx);
		if (result)
			return result;
	}
	return 0;
}

static int i2c_imx_read(struct imx_i2c_struct *i2c_imx, struct i2c_msg *msgs, bool is_lastmsg)
{
	int i, result;
	unsigned int temp;
	int block_data = msgs->flags & I2C_M_RECV_LEN;

	dev_dbg(&i2c_imx->adapter.dev,
		"<%s> write slave address: addr=0x%x\n",
		__func__, (msgs->addr << 1) | 0x01);

	/* write slave address */
	imx_i2c_write_reg((msgs->addr << 1) | 0x01, i2c_imx, IMX_I2C_I2DR);
	result = i2c_imx_trx_complete(i2c_imx);
	if (result)
		return result;
	result = i2c_imx_acked(i2c_imx);
	if (result)
		return result;

	dev_dbg(&i2c_imx->adapter.dev, "<%s> setup bus\n", __func__);

	/* setup bus to read data */
	temp = imx_i2c_read_reg(i2c_imx, IMX_I2C_I2CR);
	temp &= ~I2CR_MTX;

	/*
	 * Reset the I2CR_TXAK flag initially for SMBus block read since the
	 * length is unknown
	 */
	if ((msgs->len - 1) || block_data)
		temp &= ~I2CR_TXAK;
	imx_i2c_write_reg(temp, i2c_imx, IMX_I2C_I2CR);
	imx_i2c_read_reg(i2c_imx, IMX_I2C_I2DR); /* dummy read */

	dev_dbg(&i2c_imx->adapter.dev, "<%s> read data\n", __func__);

	if (i2c_imx->dma && msgs->len >= DMA_THRESHOLD && !block_data)
		return i2c_imx_dma_read(i2c_imx, msgs, is_lastmsg);

	/* read data */
	for (i = 0; i < msgs->len; i++) {
		u8 len = 0;

		result = i2c_imx_trx_complete(i2c_imx);
		if (result)
			return result;
		/*
		 * First byte is the length of remaining packet
		 * in the SMBus block data read. Add it to
		 * msgs->len.
		 */
		if ((!i) && block_data) {
			len = imx_i2c_read_reg(i2c_imx, IMX_I2C_I2DR);
			if ((len == 0) || (len > I2C_SMBUS_BLOCK_MAX))
				return -EPROTO;
			dev_dbg(&i2c_imx->adapter.dev,
				"<%s> read length: 0x%X\n",
				__func__, len);
			msgs->len += len;
		}
		if (i == (msgs->len - 1)) {
			if (is_lastmsg) {
				/*
				 * It must generate STOP before read I2DR to prevent
				 * controller from generating another clock cycle
				 */
				dev_dbg(&i2c_imx->adapter.dev,
					"<%s> clear MSTA\n", __func__);
				temp = imx_i2c_read_reg(i2c_imx, IMX_I2C_I2CR);
				temp &= ~(I2CR_MSTA | I2CR_MTX);
				imx_i2c_write_reg(temp, i2c_imx, IMX_I2C_I2CR);
				i2c_imx_bus_busy(i2c_imx, 0);
				i2c_imx->stopped = 1;
			} else {
				/*
				 * For i2c master receiver repeat restart operation like:
				 * read -> repeat MSTA -> read/write
				 * The controller must set MTX before read the last byte in
				 * the first read operation, otherwise the first read cost
				 * one extra clock cycle.
				 */
				temp = readb(i2c_imx->base + IMX_I2C_I2CR);
				temp |= I2CR_MTX;
				writeb(temp, i2c_imx->base + IMX_I2C_I2CR);
			}
		} else if (i == (msgs->len - 2)) {
			dev_dbg(&i2c_imx->adapter.dev,
				"<%s> set TXAK\n", __func__);
			temp = imx_i2c_read_reg(i2c_imx, IMX_I2C_I2CR);
			temp |= I2CR_TXAK;
			imx_i2c_write_reg(temp, i2c_imx, IMX_I2C_I2CR);
		}
		if ((!i) && block_data)
			msgs->buf[0] = len;
		else
			msgs->buf[i] =  imx_i2c_read_reg(i2c_imx, IMX_I2C_I2DR);
		dev_dbg(&i2c_imx->adapter.dev,
			"<%s> read byte: B%d=0x%X\n",
			__func__, i, msgs->buf[i]);
	}
	return 0;
}

static int i2c_imx_xfer(struct i2c_adapter *adapter,
						struct i2c_msg *msgs, int num)
{
	unsigned int i, temp;
	int result;
	bool is_lastmsg = false;
	struct imx_i2c_struct *i2c_imx = i2c_get_adapdata(adapter);

	if (i2c_imx->slave_client)
		set_master_mode(i2c_imx);

	dev_dbg(&i2c_imx->adapter.dev, "<%s>\n", __func__);

	result = pm_runtime_get_sync(i2c_imx->adapter.dev.parent);
	if (result < 0)
		goto out;

	/* Start I2C transfer */
	result = i2c_imx_start(i2c_imx);
	if (result) {
		if (i2c_imx->adapter.bus_recovery_info) {
			i2c_recover_bus(&i2c_imx->adapter);
			result = i2c_imx_start(i2c_imx);
		}
	}

	if (result)
		goto fail0;

	/* read/write data */
	for (i = 0; i < num; i++) {
		if (i == num - 1)
			is_lastmsg = true;

		if (i) {
			dev_dbg(&i2c_imx->adapter.dev,
				"<%s> repeated start\n", __func__);
			temp = imx_i2c_read_reg(i2c_imx, IMX_I2C_I2CR);
			temp |= I2CR_RSTA;
			imx_i2c_write_reg(temp, i2c_imx, IMX_I2C_I2CR);
			result =  i2c_imx_bus_busy(i2c_imx, 1);
			if (result)
				goto fail0;
		}
		dev_dbg(&i2c_imx->adapter.dev,
			"<%s> transfer message: %d\n", __func__, i);
		/* write/read data */
#ifdef CONFIG_I2C_DEBUG_BUS
		temp = imx_i2c_read_reg(i2c_imx, IMX_I2C_I2CR);
		dev_dbg(&i2c_imx->adapter.dev,
			"<%s> CONTROL: IEN=%d, IIEN=%d, MSTA=%d, MTX=%d, TXAK=%d, RSTA=%d\n",
			__func__,
			(temp & I2CR_IEN ? 1 : 0), (temp & I2CR_IIEN ? 1 : 0),
			(temp & I2CR_MSTA ? 1 : 0), (temp & I2CR_MTX ? 1 : 0),
			(temp & I2CR_TXAK ? 1 : 0), (temp & I2CR_RSTA ? 1 : 0));
		temp = imx_i2c_read_reg(i2c_imx, IMX_I2C_I2SR);
		dev_dbg(&i2c_imx->adapter.dev,
			"<%s> STATUS: ICF=%d, IAAS=%d, IBB=%d, IAL=%d, SRW=%d, IIF=%d, RXAK=%d\n",
			__func__,
			(temp & I2SR_ICF ? 1 : 0), (temp & I2SR_IAAS ? 1 : 0),
			(temp & I2SR_IBB ? 1 : 0), (temp & I2SR_IAL ? 1 : 0),
			(temp & I2SR_SRW ? 1 : 0), (temp & I2SR_IIF ? 1 : 0),
			(temp & I2SR_RXAK ? 1 : 0));
#endif
		if (msgs[i].flags & I2C_M_RD)
			result = i2c_imx_read(i2c_imx, &msgs[i], is_lastmsg);
		else {
			if (i2c_imx->dma && msgs[i].len >= DMA_THRESHOLD)
				result = i2c_imx_dma_write(i2c_imx, &msgs[i]);
			else
				result = i2c_imx_write(i2c_imx, &msgs[i]);
		}
		if (result)
			goto fail0;
	}

fail0:
	/* Stop I2C transfer */
	i2c_imx_stop(i2c_imx);

	pm_runtime_mark_last_busy(i2c_imx->adapter.dev.parent);
	pm_runtime_put_autosuspend(i2c_imx->adapter.dev.parent);

out:
	dev_dbg(&i2c_imx->adapter.dev, "<%s> exit with: %s: %d\n", __func__,
		(result < 0) ? "error" : "success msg",
			(result < 0) ? result : num);

	if (i2c_imx->slave_client)
		set_slave_mode(i2c_imx);
	return (result < 0) ? result : num;
}

static void i2c_imx_prepare_recovery(struct i2c_adapter *adap)
{
	struct imx_i2c_struct *i2c_imx;

	i2c_imx = container_of(adap, struct imx_i2c_struct, adapter);

	pinctrl_select_state(i2c_imx->pinctrl, i2c_imx->pinctrl_pins_gpio);
}

static void i2c_imx_unprepare_recovery(struct i2c_adapter *adap)
{
	struct imx_i2c_struct *i2c_imx;

	i2c_imx = container_of(adap, struct imx_i2c_struct, adapter);

	pinctrl_select_state(i2c_imx->pinctrl, i2c_imx->pinctrl_pins_default);
}

static void i2c_imx_init_recovery_info(struct imx_i2c_struct *i2c_imx,
		struct platform_device *pdev)
{
	struct i2c_bus_recovery_info *rinfo = &i2c_imx->rinfo;

	i2c_imx->pinctrl_pins_default = pinctrl_lookup_state(i2c_imx->pinctrl,
			PINCTRL_STATE_DEFAULT);
	i2c_imx->pinctrl_pins_gpio = pinctrl_lookup_state(i2c_imx->pinctrl,
			"gpio");
	rinfo->sda_gpio = of_get_named_gpio(pdev->dev.of_node, "sda-gpios", 0);
	rinfo->scl_gpio = of_get_named_gpio(pdev->dev.of_node, "scl-gpios", 0);

	if (!gpio_is_valid(rinfo->sda_gpio) ||
	    !gpio_is_valid(rinfo->scl_gpio) ||
	    IS_ERR(i2c_imx->pinctrl_pins_default) ||
	    IS_ERR(i2c_imx->pinctrl_pins_gpio)) {
		dev_dbg(&pdev->dev, "recovery information incomplete\n");
		return;
	}

	dev_dbg(&pdev->dev, "using scl-gpio %d and sda-gpio %d for recovery\n",
			rinfo->sda_gpio, rinfo->scl_gpio);

	rinfo->prepare_recovery = i2c_imx_prepare_recovery;
	rinfo->unprepare_recovery = i2c_imx_unprepare_recovery;
	rinfo->recover_bus = i2c_generic_gpio_recovery;
	i2c_imx->adapter.bus_recovery_info = rinfo;
}

static u32 i2c_imx_func(struct i2c_adapter *adapter)
{
	return I2C_FUNC_I2C | I2C_FUNC_SMBUS_EMUL
		| I2C_FUNC_SMBUS_READ_BLOCK_DATA
		| I2C_FUNC_SLAVE;
}

#if IS_ENABLED(CONFIG_I2C_SLAVE)
static int i2c_imx_reg_slave(struct i2c_client *slave)
{
	struct imx_i2c_struct *i2c_imx = i2c_get_adapdata(slave->adapter);

	if (i2c_imx->slave_client)
		return -EBUSY;

	i2c_imx->slave_client = slave;
	set_slave_mode(i2c_imx);

	device_set_wakeup_capable(&i2c_imx->adapter.dev, 1);
	device_wakeup_disable(&i2c_imx->adapter.dev);

	return 0;
}

static int i2c_imx_unreg_slave(struct i2c_client *slave)
{
	struct imx_i2c_struct *i2c_imx = i2c_get_adapdata(slave->adapter);

	WARN_ON(!i2c_imx->slave_client);

	set_master_mode(i2c_imx);

	device_set_wakeup_capable(&i2c_imx->adapter.dev, 0);
	i2c_imx->slave_client = 0;

	return 0;
}
#endif /* CONFIG_I2C_SLAVE */

static struct i2c_algorithm i2c_imx_algo = {
	.master_xfer	= i2c_imx_xfer,
	.functionality	= i2c_imx_func,
#if IS_ENABLED(CONFIG_I2C_SLAVE)
	.reg_slave	= i2c_imx_reg_slave,
	.unreg_slave	= i2c_imx_unreg_slave,
#endif
};

static int i2c_imx_probe(struct platform_device *pdev)
{
	const struct of_device_id *of_id = of_match_device(i2c_imx_dt_ids,
							   &pdev->dev);
	struct imx_i2c_struct *i2c_imx;
	struct resource *res;
	struct imxi2c_platform_data *pdata = dev_get_platdata(&pdev->dev);
	void __iomem *base;
	int irq, ret;
	dma_addr_t phy_addr;

	dev_dbg(&pdev->dev, "<%s>\n", __func__);

	irq = platform_get_irq(pdev, 0);
	if (irq < 0) {
		dev_err(&pdev->dev, "can't get irq number\n");
		return irq;
	}

	res = platform_get_resource(pdev, IORESOURCE_MEM, 0);
	base = devm_ioremap_resource(&pdev->dev, res);
	if (IS_ERR(base))
		return PTR_ERR(base);

	phy_addr = (dma_addr_t)res->start;
	i2c_imx = devm_kzalloc(&pdev->dev, sizeof(*i2c_imx), GFP_KERNEL);
	if (!i2c_imx)
		return -ENOMEM;

	if (of_id)
		i2c_imx->hwdata = of_id->data;
	else
		i2c_imx->hwdata = (struct imx_i2c_hwdata *)
				platform_get_device_id(pdev)->driver_data;

	/* Setup i2c_imx driver structure */
	strlcpy(i2c_imx->adapter.name, pdev->name, sizeof(i2c_imx->adapter.name));
	i2c_imx->adapter.owner		= THIS_MODULE;
	i2c_imx->adapter.algo		= &i2c_imx_algo;
	i2c_imx->adapter.dev.parent	= &pdev->dev;
	i2c_imx->adapter.nr		= pdev->id;
	i2c_imx->adapter.dev.of_node	= pdev->dev.of_node;
	i2c_imx->base			= base;
	i2c_imx->irq			= irq;
	i2c_imx->in_master_mode		= true;
	i2c_imx->slave_client		= NULL;

	/* Get I2C clock */
	i2c_imx->clk = devm_clk_get(&pdev->dev, NULL);
	if (IS_ERR(i2c_imx->clk)) {
		dev_err(&pdev->dev, "can't get I2C clock\n");
		return PTR_ERR(i2c_imx->clk);
	}

	ret = clk_prepare_enable(i2c_imx->clk);
	if (ret) {
		dev_err(&pdev->dev, "can't enable I2C clock, ret=%d\n", ret);
		return ret;
	}

	i2c_imx->pinctrl = devm_pinctrl_get(&pdev->dev);
	if (IS_ERR(i2c_imx->pinctrl)) {
		ret = PTR_ERR(i2c_imx->pinctrl);
		goto clk_disable;
	}

	/* Request IRQ */
	ret = devm_request_irq(&pdev->dev, irq, i2c_imx_isr, 0,
				pdev->name, i2c_imx);
	if (ret) {
		dev_err(&pdev->dev, "can't claim irq %d\n", irq);
		goto clk_disable;
	}

	/* Init queue */
	init_waitqueue_head(&i2c_imx->queue);

	/* Set up adapter data */
	i2c_set_adapdata(&i2c_imx->adapter, i2c_imx);

	/* Set up platform driver data */
	platform_set_drvdata(pdev, i2c_imx);

	pm_runtime_set_autosuspend_delay(&pdev->dev, I2C_PM_TIMEOUT);
	pm_runtime_use_autosuspend(&pdev->dev);
	pm_runtime_set_active(&pdev->dev);
	pm_runtime_enable(&pdev->dev);

	ret = pm_runtime_get_sync(&pdev->dev);
	if (ret < 0)
		goto rpm_disable;

	/* Set up clock divider */
	i2c_imx->bitrate = IMX_I2C_BIT_RATE;
	ret = of_property_read_u32(pdev->dev.of_node,
				   "clock-frequency", &i2c_imx->bitrate);
	if (ret < 0 && pdata && pdata->bitrate)
		i2c_imx->bitrate = pdata->bitrate;

	/* Set up chip registers to defaults */
	imx_i2c_write_reg(i2c_imx->hwdata->i2cr_ien_opcode ^ I2CR_IEN,
			i2c_imx, IMX_I2C_I2CR);
	imx_i2c_write_reg(i2c_imx->hwdata->i2sr_clr_opcode, i2c_imx, IMX_I2C_I2SR);

	i2c_imx_init_recovery_info(i2c_imx, pdev);

	/* Add I2C adapter */
	ret = i2c_add_numbered_adapter(&i2c_imx->adapter);
	if (ret < 0) {
		dev_err(&pdev->dev, "registration failed\n");
		goto rpm_disable;
	}

<<<<<<< HEAD
	/* Set up platform driver data */
	platform_set_drvdata(pdev, i2c_imx);
=======
	pm_runtime_mark_last_busy(&pdev->dev);
	pm_runtime_put_autosuspend(&pdev->dev);
>>>>>>> b562e44f

	dev_dbg(&i2c_imx->adapter.dev, "claimed irq %d\n", irq);
	dev_dbg(&i2c_imx->adapter.dev, "device resources: %pR\n", res);
	dev_dbg(&i2c_imx->adapter.dev, "adapter name: \"%s\"\n",
		i2c_imx->adapter.name);
	dev_info(&i2c_imx->adapter.dev, "IMX I2C adapter registered\n");

	/* Init DMA config if supported */
	i2c_imx_dma_request(i2c_imx, phy_addr);

	return 0;   /* Return OK */

rpm_disable:
	pm_runtime_put_noidle(&pdev->dev);
	pm_runtime_disable(&pdev->dev);
	pm_runtime_set_suspended(&pdev->dev);
	pm_runtime_dont_use_autosuspend(&pdev->dev);

clk_disable:
	clk_disable_unprepare(i2c_imx->clk);
	return ret;
}

static int i2c_imx_remove(struct platform_device *pdev)
{
	struct imx_i2c_struct *i2c_imx = platform_get_drvdata(pdev);
	int ret;

	ret = pm_runtime_get_sync(&pdev->dev);
	if (ret < 0)
		return ret;

	/* remove adapter */
	dev_dbg(&i2c_imx->adapter.dev, "adapter removed\n");
	i2c_del_adapter(&i2c_imx->adapter);

	if (i2c_imx->dma)
		i2c_imx_dma_free(i2c_imx);

	/* setup chip registers to defaults */
	imx_i2c_write_reg(0, i2c_imx, IMX_I2C_IADR);
	imx_i2c_write_reg(0, i2c_imx, IMX_I2C_IFDR);
	imx_i2c_write_reg(0, i2c_imx, IMX_I2C_I2CR);
	imx_i2c_write_reg(0, i2c_imx, IMX_I2C_I2SR);

	clk_disable_unprepare(i2c_imx->clk);

	pm_runtime_put_noidle(&pdev->dev);
	pm_runtime_disable(&pdev->dev);

	return 0;
}

#ifdef CONFIG_PM
static int i2c_imx_runtime_suspend(struct device *dev)
{
	struct imx_i2c_struct *i2c_imx  = dev_get_drvdata(dev);

	clk_disable_unprepare(i2c_imx->clk);

	return 0;
}

<<<<<<< HEAD
#ifdef CONFIG_PM_SLEEP
static int i2c_imx_suspend(struct device *dev)
{
	struct platform_device *pdev = to_platform_device(dev);
	struct imx_i2c_struct *i2c_imx = platform_get_drvdata(pdev);

	if (device_may_wakeup(&i2c_imx->adapter.dev)) {
		enable_irq_wake(i2c_imx->irq);
	} else {
		disable_irq(i2c_imx->irq);
		clk_disable_unprepare(i2c_imx->clk);
	}

	return 0;
}

static int i2c_imx_resume(struct device *dev)
{
	struct platform_device *pdev = to_platform_device(dev);
	struct imx_i2c_struct *i2c_imx = platform_get_drvdata(pdev);

	if (device_may_wakeup(&i2c_imx->adapter.dev)) {
		disable_irq_wake(i2c_imx->irq);
	} else {
		clk_prepare_enable(i2c_imx->clk);
		enable_irq(i2c_imx->irq);
	}

	return 0;
}
#endif /* CONFIG_PM_SLEEP */

static const struct dev_pm_ops i2c_imx_pm_ops = {
	SET_SYSTEM_SLEEP_PM_OPS(i2c_imx_suspend, i2c_imx_resume)
};

=======
static int i2c_imx_runtime_resume(struct device *dev)
{
	struct imx_i2c_struct *i2c_imx  = dev_get_drvdata(dev);
	int ret;

	ret = clk_prepare_enable(i2c_imx->clk);
	if (ret)
		dev_err(dev, "can't enable I2C clock, ret=%d\n", ret);

	return ret;
}

static const struct dev_pm_ops i2c_imx_pm_ops = {
	SET_RUNTIME_PM_OPS(i2c_imx_runtime_suspend,
			   i2c_imx_runtime_resume, NULL)
};
#define I2C_IMX_PM_OPS (&i2c_imx_pm_ops)
#else
#define I2C_IMX_PM_OPS NULL
#endif /* CONFIG_PM */
>>>>>>> b562e44f

static struct platform_driver i2c_imx_driver = {
	.probe = i2c_imx_probe,
	.remove = i2c_imx_remove,
<<<<<<< HEAD
	.driver	= {
		.name	= DRIVER_NAME,
		.pm	= &i2c_imx_pm_ops,
=======
	.driver = {
		.name = DRIVER_NAME,
		.pm = I2C_IMX_PM_OPS,
>>>>>>> b562e44f
		.of_match_table = i2c_imx_dt_ids,
	},
	.id_table = imx_i2c_devtype,
};

static int __init i2c_adap_imx_init(void)
{
	return platform_driver_register(&i2c_imx_driver);
}
subsys_initcall(i2c_adap_imx_init);

static void __exit i2c_adap_imx_exit(void)
{
	platform_driver_unregister(&i2c_imx_driver);
}
module_exit(i2c_adap_imx_exit);

MODULE_LICENSE("GPL");
MODULE_AUTHOR("Darius Augulis");
MODULE_DESCRIPTION("I2C adapter driver for IMX I2C bus");
MODULE_ALIAS("platform:" DRIVER_NAME);<|MERGE_RESOLUTION|>--- conflicted
+++ resolved
@@ -1273,13 +1273,8 @@
 		goto rpm_disable;
 	}
 
-<<<<<<< HEAD
-	/* Set up platform driver data */
-	platform_set_drvdata(pdev, i2c_imx);
-=======
 	pm_runtime_mark_last_busy(&pdev->dev);
 	pm_runtime_put_autosuspend(&pdev->dev);
->>>>>>> b562e44f
 
 	dev_dbg(&i2c_imx->adapter.dev, "claimed irq %d\n", irq);
 	dev_dbg(&i2c_imx->adapter.dev, "device resources: %pR\n", res);
@@ -1338,18 +1333,6 @@
 {
 	struct imx_i2c_struct *i2c_imx  = dev_get_drvdata(dev);
 
-	clk_disable_unprepare(i2c_imx->clk);
-
-	return 0;
-}
-
-<<<<<<< HEAD
-#ifdef CONFIG_PM_SLEEP
-static int i2c_imx_suspend(struct device *dev)
-{
-	struct platform_device *pdev = to_platform_device(dev);
-	struct imx_i2c_struct *i2c_imx = platform_get_drvdata(pdev);
-
 	if (device_may_wakeup(&i2c_imx->adapter.dev)) {
 		enable_irq_wake(i2c_imx->irq);
 	} else {
@@ -1360,35 +1343,19 @@
 	return 0;
 }
 
-static int i2c_imx_resume(struct device *dev)
-{
-	struct platform_device *pdev = to_platform_device(dev);
-	struct imx_i2c_struct *i2c_imx = platform_get_drvdata(pdev);
+static int i2c_imx_runtime_resume(struct device *dev)
+{
+	struct imx_i2c_struct *i2c_imx  = dev_get_drvdata(dev);
+	int ret;
 
 	if (device_may_wakeup(&i2c_imx->adapter.dev)) {
 		disable_irq_wake(i2c_imx->irq);
 	} else {
-		clk_prepare_enable(i2c_imx->clk);
+		ret = clk_prepare_enable(i2c_imx->clk);
+		if (ret)
+			dev_err(dev, "can't enable I2C clock, ret=%d\n", ret);
 		enable_irq(i2c_imx->irq);
 	}
-
-	return 0;
-}
-#endif /* CONFIG_PM_SLEEP */
-
-static const struct dev_pm_ops i2c_imx_pm_ops = {
-	SET_SYSTEM_SLEEP_PM_OPS(i2c_imx_suspend, i2c_imx_resume)
-};
-
-=======
-static int i2c_imx_runtime_resume(struct device *dev)
-{
-	struct imx_i2c_struct *i2c_imx  = dev_get_drvdata(dev);
-	int ret;
-
-	ret = clk_prepare_enable(i2c_imx->clk);
-	if (ret)
-		dev_err(dev, "can't enable I2C clock, ret=%d\n", ret);
 
 	return ret;
 }
@@ -1401,20 +1368,13 @@
 #else
 #define I2C_IMX_PM_OPS NULL
 #endif /* CONFIG_PM */
->>>>>>> b562e44f
 
 static struct platform_driver i2c_imx_driver = {
 	.probe = i2c_imx_probe,
 	.remove = i2c_imx_remove,
-<<<<<<< HEAD
-	.driver	= {
-		.name	= DRIVER_NAME,
-		.pm	= &i2c_imx_pm_ops,
-=======
 	.driver = {
 		.name = DRIVER_NAME,
 		.pm = I2C_IMX_PM_OPS,
->>>>>>> b562e44f
 		.of_match_table = i2c_imx_dt_ids,
 	},
 	.id_table = imx_i2c_devtype,
