--- conflicted
+++ resolved
@@ -605,14 +605,10 @@
 	if (chip->names && chip->names[offset])
 		ioname = chip->names[offset];
 
-<<<<<<< HEAD
 	if (desc->label && strcmp("sysfs", desc->label))
 		ioname = desc->label;
 
-	dev = device_create_with_groups(&gpio_class, chip->dev,
-=======
 	dev = device_create_with_groups(&gpio_class, chip->parent,
->>>>>>> b562e44f
 					MKDEV(0, 0), data, gpio_groups,
 					ioname ? ioname : "gpio%u",
 					desc_to_gpio(desc));
