--- conflicted
+++ resolved
@@ -208,7 +208,6 @@
         bool
 	select IRQ_DOMAIN
 
-<<<<<<< HEAD
 config IMX_GPCV2
 	bool
 	select IRQ_DOMAIN
@@ -219,8 +218,7 @@
 	def_bool y if MACH_ASM9260 || ARCH_MXS
 	select IRQ_DOMAIN
 	select STMP_DEVICE
-=======
+
 config STM32_EXTI
 	bool
 	select IRQ_DOMAIN
->>>>>>> 8f5f76a3
