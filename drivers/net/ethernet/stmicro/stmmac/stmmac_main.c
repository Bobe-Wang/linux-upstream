--- conflicted
+++ resolved
@@ -3043,12 +3043,9 @@
 	priv->hw->dma->stop_tx(priv->ioaddr);
 	priv->hw->dma->stop_rx(priv->ioaddr);
 
-<<<<<<< HEAD
-=======
 	stmmac_clear_descriptors(priv);
 	dma_free_rx_skbufs(priv);
 
->>>>>>> 8f5f76a3
 	/* Enable Power down mode by programming the PMT regs */
 	if (device_may_wakeup(priv->device)) {
 		priv->hw->mac->pmt(priv->hw, priv->wolopts);
