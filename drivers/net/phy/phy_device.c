--- conflicted
+++ resolved
@@ -1002,12 +1002,7 @@
 
 int phy_suspend(struct phy_device *phydev)
 {
-<<<<<<< HEAD
-	struct phy_driver *phydrv = to_phy_driver(phydev->dev.driver);
-=======
 	struct phy_driver *phydrv = to_phy_driver(phydev->mdio.dev.driver);
-	struct ethtool_wolinfo wol = { .cmd = ETHTOOL_GWOL };
->>>>>>> b562e44f
 	int ret = 0;
 
 	if (phydrv->suspend)
