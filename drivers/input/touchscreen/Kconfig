--- conflicted
+++ resolved
@@ -1053,7 +1053,6 @@
 	  To compile this driver as a module, choose M here: the
 	  module will be called zforce_ts.
 
-<<<<<<< HEAD
 config TOUCHSCREEN_CRTOUCH_MT
 	tristate "Freescale CRTouch multitouch driver"
 	depends on I2C
@@ -1067,7 +1066,7 @@
 	help
 	  Say Y here if you have a Freescale CRTouch-based
 	  touchscreen connected via I2C.
-=======
+
 config TOUCHSCREEN_COLIBRI_VF50
 	tristate "Toradex Colibri on board touchscreen driver"
 	depends on GPIOLIB && IIO && VF610_ADC
@@ -1080,5 +1079,4 @@
 	  To compile this driver as a module, choose M here: the
 	  module will be called colibri_vf50_ts.
 
->>>>>>> 6a13feb9
 endif