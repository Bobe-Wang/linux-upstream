--- conflicted
+++ resolved
@@ -120,14 +120,12 @@
 	SND_SOC_DAPM_MIC("DMIC", NULL),
 };
 
-<<<<<<< HEAD
 static u32 wm8985_lrc_divs[] = { 128, 192, 256, 384, 512, 768, 1024, 1536, 0 };
-=======
+
 static bool fsl_asoc_card_is_ac97(struct fsl_asoc_card_priv *priv)
 {
 	return priv->dai_fmt == SND_SOC_DAIFMT_AC97;
 }
->>>>>>> afd2ff9b
 
 static int fsl_asoc_card_hw_params(struct snd_pcm_substream *substream,
 				   struct snd_pcm_hw_params *params)
