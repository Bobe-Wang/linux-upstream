--- conflicted
+++ resolved
@@ -224,8 +224,6 @@
 			DMI_MATCH(DMI_PRODUCT_NAME, "Dell XPS710"),
 		},
 	},
-<<<<<<< HEAD
-=======
 	{	/* Handle problems with rebooting on Dell DXP061 */
 		.callback = set_bios_reboot,
 		.ident = "Dell DXP061",
@@ -234,7 +232,6 @@
 			DMI_MATCH(DMI_PRODUCT_NAME, "Dell DXP061"),
 		},
 	},
->>>>>>> 6574612f
 	{ }
 };
 
