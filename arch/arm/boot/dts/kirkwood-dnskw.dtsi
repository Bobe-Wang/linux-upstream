#include "kirkwood.dtsi"
#include "kirkwood-6281.dtsi"

/ {
	model = "D-Link DNS NASes (kirkwood-based)";
	compatible = "dlink,dns-kirkwood", "marvell,kirkwood-88f6281", "marvell,kirkwood";

	gpio_keys {
		compatible = "gpio-keys";
		#address-cells = <1>;
		#size-cells = <0>;
		pinctrl-0 = <&pmx_button_power &pmx_button_unmount
			     &pmx_button_reset>;
		pinctrl-names = "default";

		button@1 {
			label = "Power button";
			linux,code = <116>;
			gpios = <&gpio1 2 1>;
		};
		button@2 {
			label = "USB unmount button";
			linux,code = <161>;
			gpios = <&gpio1 15 1>;
		};
		button@3 {
			label = "Reset button";
			linux,code = <0x198>;
			gpios = <&gpio1 16 1>;
		};
	};

	gpio_fan {
		/* Fan: ADDA AD045HB-G73 40mm 6000rpm@5v */
		compatible = "gpio-fan";
		pinctrl-0 = <&pmx_fan_high_speed &pmx_fan_low_speed>;
		pinctrl-names = "default";
		gpios = <&gpio1 14 1
			 &gpio1 13 1>;
		gpio-fan,speed-map = <0    0
				      3000 1
				      6000 2>;
	};

	gpio_poweroff {
		compatible = "gpio-poweroff";
		pinctrl-0 = <&pmx_power_off>;
		pinctrl-names = "default";
		gpios = <&gpio1 4 0>;
	};

	ocp@f1000000 {
		pinctrl: pinctrl@10000 {

			pinctrl-0 = <&pmx_power_back_on &pmx_present_sata0
				     &pmx_present_sata1 &pmx_fan_tacho
				     &pmx_temp_alarm>;
			pinctrl-names = "default";

			pmx_sata0: pmx-sata0 {
				marvell,pins = "mpp20";
				marvell,function = "sata1";
			};
			pmx_sata1: pmx-sata1 {
				marvell,pins = "mpp21";
				marvell,function = "sata0";
			};
			pmx_led_power: pmx-led-power {
				marvell,pins = "mpp26";
				marvell,function = "gpio";
			};
			pmx_led_red_right_hdd: pmx-led-red-right-hdd {
				marvell,pins = "mpp27";
				marvell,function = "gpio";
			};
			pmx_led_red_left_hdd: pmx-led-red-left-hdd {
				marvell,pins = "mpp28";
				marvell,function = "gpio";
			};
			pmx_led_red_usb_325: pmx-led-red-usb-325 {
				marvell,pins = "mpp29";
				marvell,function = "gpio";
			};
			pmx_button_power: pmx-button-power {
				marvell,pins = "mpp34";
				marvell,function = "gpio";
			};
			pmx_led_red_usb_320: pmx-led-red-usb-320 {
				marvell,pins = "mpp35";
				marvell,function = "gpio";
			};
			pmx_power_off: pmx-power-off {
				marvell,pins = "mpp36";
				marvell,function = "gpio";
			};
			pmx_power_back_on: pmx-power-back-on {
				marvell,pins = "mpp37";
				marvell,function = "gpio";
			};
			pmx_power_sata0: pmx-power-sata0 {
				marvell,pins = "mpp39";
				marvell,function = "gpio";
			};
			pmx_power_sata1: pmx-power-sata1 {
				marvell,pins = "mpp40";
				marvell,function = "gpio";
			};
			pmx_present_sata0: pmx-present-sata0 {
				marvell,pins = "mpp41";
				marvell,function = "gpio";
			};
			pmx_present_sata1: pmx-present-sata1 {
				marvell,pins = "mpp42";
				marvell,function = "gpio";
			};
			pmx_led_white_usb: pmx-led-white-usb {
				marvell,pins = "mpp43";
				marvell,function = "gpio";
			};
			pmx_fan_tacho: pmx-fan-tacho {
				marvell,pins = "mpp44";
				marvell,function = "gpio";
			};
			pmx_fan_high_speed: pmx-fan-high-speed {
				marvell,pins = "mpp45";
				marvell,function = "gpio";
			};
			pmx_fan_low_speed: pmx-fan-low-speed {
				marvell,pins = "mpp46";
				marvell,function = "gpio";
			};
			pmx_button_unmount: pmx-button-unmount {
				marvell,pins = "mpp47";
				marvell,function = "gpio";
			};
			pmx_button_reset: pmx-button-reset {
				marvell,pins = "mpp48";
				marvell,function = "gpio";
			};
			pmx_temp_alarm: pmx-temp-alarm {
				marvell,pins = "mpp49";
				marvell,function = "gpio";
			};
		};
		sata@80000 {
			pinctrl-0 = <&pmx_sata0 &pmx_sata1>;
			pinctrl-names = "default";
			status = "okay";
			nr-ports = <2>;
		};
	};

	regulators {
		compatible = "simple-bus";
		#address-cells = <1>;
		#size-cells = <0>;
		pinctrl-0 = <&pmx_power_sata0 &pmx_power_sata1>;
		pinctrl-names = "default";

		sata0_power: regulator@1 {
			compatible = "regulator-fixed";
			reg = <1>;
			regulator-name = "SATA0 Power";
			regulator-min-microvolt = <5000000>;
			regulator-max-microvolt = <5000000>;
			enable-active-high;
			regulator-always-on;
			regulator-boot-on;
			gpio = <&gpio1 7 0>;
		};
		sata1_power: regulator@2 {
			compatible = "regulator-fixed";
			reg = <2>;
			regulator-name = "SATA1 Power";
			regulator-min-microvolt = <5000000>;
			regulator-max-microvolt = <5000000>;
			enable-active-high;
			regulator-always-on;
			regulator-boot-on;
			gpio = <&gpio1 8 0>;
		};
	};
};

<<<<<<< HEAD
=======
&nand {
	pinctrl-0 = <&pmx_nand>;
	pinctrl-names = "default";
	status = "okay";
	chip-delay = <35>;

	partition@0 {
		label = "u-boot";
		reg = <0x0000000 0x100000>;
		read-only;
	};

	partition@100000 {
		label = "uImage";
		reg = <0x0100000 0x500000>;
	};

	partition@600000 {
		label = "ramdisk";
		reg = <0x0600000 0x500000>;
	};

	partition@b00000 {
		label = "image";
		reg = <0x0b00000 0x6600000>;
	};

	partition@7100000 {
		label = "mini firmware";
		reg = <0x7100000 0xa00000>;
	};

	partition@7b00000 {
		label = "config";
		reg = <0x7b00000 0x500000>;
	};
};

>>>>>>> d8ec26d7
&mdio {
	status = "okay";

	ethphy0: ethernet-phy@8 {
		device_type = "ethernet-phy";
		reg = <8>;
	};
};

&eth0 {
	status = "okay";
	ethernet0-port@0 {
		phy-handle = <&ethphy0>;
	};
};<|MERGE_RESOLUTION|>--- conflicted
+++ resolved
@@ -182,8 +182,6 @@
 	};
 };
 
-<<<<<<< HEAD
-=======
 &nand {
 	pinctrl-0 = <&pmx_nand>;
 	pinctrl-names = "default";
@@ -222,7 +220,6 @@
 	};
 };
 
->>>>>>> d8ec26d7
 &mdio {
 	status = "okay";
 
