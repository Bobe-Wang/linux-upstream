/*
 * Copyright 2016
 * Yuri Tikhonov, EmCraft Systems, <yur@emcraft.com>
 *
 * This file is dual-licensed: you can use it either under the terms
 * of the GPL or the X11 license, at your option. Note that this dual
 * licensing only applies to this file, and not this project as a
 * whole.
 *
 *  a) This file is free software; you can redistribute it and/or
 *     modify it under the terms of the GNU General Public License as
 *     published by the Free Software Foundation; either version 2 of the
 *     License, or (at your option) any later version.
 *
 *     This file is distributed in the hope that it will be useful,
 *     but WITHOUT ANY WARRANTY; without even the implied warranty of
 *     MERCHANTABILITY or FITNESS FOR A PARTICULAR PURPOSE.  See the
 *     GNU General Public License for more details.
 *
 *     You should have received a copy of the GNU General Public
 *     License along with this file; if not, write to the Free
 *     Software Foundation, Inc., 51 Franklin St, Fifth Floor, Boston,
 *     MA 02110-1301 USA
 *
 * Or, alternatively,
 *
 *  b) Permission is hereby granted, free of charge, to any person
 *     obtaining a copy of this software and associated documentation
 *     files (the "Software"), to deal in the Software without
 *     restriction, including without limitation the rights to use,
 *     copy, modify, merge, publish, distribute, sublicense, and/or
 *     sell copies of the Software, and to permit persons to whom the
 *     Software is furnished to do so, subject to the following
 *     conditions:
 *
 *     The above copyright notice and this permission notice shall be
 *     included in all copies or substantial portions of the Software.
 *
 *     THE SOFTWARE IS PROVIDED "AS IS", WITHOUT WARRANTY OF ANY KIND,
 *     EXPRESS OR IMPLIED, INCLUDING BUT NOT LIMITED TO THE WARRANTIES
 *     OF MERCHANTABILITY, FITNESS FOR A PARTICULAR PURPOSE AND
 *     NONINFRINGEMENT. IN NO EVENT SHALL THE AUTHORS OR COPYRIGHT
 *     HOLDERS BE LIABLE FOR ANY CLAIM, DAMAGES OR OTHER LIABILITY,
 *     WHETHER IN AN ACTION OF CONTRACT, TORT OR OTHERWISE, ARISING
 *     FROM, OUT OF OR IN CONNECTION WITH THE SOFTWARE OR THE USE OR
 *     OTHER DEALINGS IN THE SOFTWARE.
 */

#include "stm32.dtsi"

/ {
	soc {
		spi_2: spi@40003800 {
			compatible = "st,stm32f4-spi";
		};

		spi_3: spi@40003c00 {
			compatible = "st,stm32f4-spi";
		};

		usart2: serial@40004400 {
			compatible = "st,stm32f4-usart", "st,stm32f4-uart";
		};

		usart3: serial@40004800 {
			compatible = "st,stm32f4-usart", "st,stm32f4-uart";
		};

		usart4: serial@40004c00 {
			compatible = "st,stm32f4-uart";
		};

		usart5: serial@40005000 {
			compatible = "st,stm32f4-uart";
		};

		usart7: serial@40007800 {
			compatible = "st,stm32f4-usart", "st,stm32f4-uart";
		};

		usart8: serial@40007c00 {
			compatible = "st,stm32f4-usart", "st,stm32f4-uart";
		};

		usart1: serial@40011000 {
			compatible = "st,stm32f4-usart", "st,stm32f4-uart";
		};

		usart6: serial@40011400 {
			compatible = "st,stm32f4-usart", "st,stm32f4-uart";
		};

<<<<<<< HEAD
		rcc: rcc@40023810 {
			#clock-cells = <2>;
			compatible = "st,stm32f42xx-rcc", "st,stm32-rcc";
			reg = <0x40023800 0x400>;
			clocks = <&clk_hse>;
		};

		rng: rng@50060800 {
			compatible = "st,stm32-rng";
			reg = <0x50060800 0x400>;
			interrupts = <80>;
			clocks = <&rcc 0 38>;
=======
		spi_1: spi@40013000 {
			compatible = "st,stm32f4-spi";
		};

		spi_4: spi@40013400 {
			compatible = "st,stm32f4-spi";
		};

		spi_5: spi@40015000 {
			compatible = "st,stm32f4-spi";
		};

		spi_6: spi@40015400 {
			compatible = "st,stm32f4-spi";
>>>>>>> 8f5f76a3
		};
	};
};<|MERGE_RESOLUTION|>--- conflicted
+++ resolved
@@ -90,20 +90,6 @@
 			compatible = "st,stm32f4-usart", "st,stm32f4-uart";
 		};
 
-<<<<<<< HEAD
-		rcc: rcc@40023810 {
-			#clock-cells = <2>;
-			compatible = "st,stm32f42xx-rcc", "st,stm32-rcc";
-			reg = <0x40023800 0x400>;
-			clocks = <&clk_hse>;
-		};
-
-		rng: rng@50060800 {
-			compatible = "st,stm32-rng";
-			reg = <0x50060800 0x400>;
-			interrupts = <80>;
-			clocks = <&rcc 0 38>;
-=======
 		spi_1: spi@40013000 {
 			compatible = "st,stm32f4-spi";
 		};
@@ -118,7 +104,6 @@
 
 		spi_6: spi@40015400 {
 			compatible = "st,stm32f4-spi";
->>>>>>> 8f5f76a3
 		};
 	};
 };