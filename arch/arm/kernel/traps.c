--- conflicted
+++ resolved
@@ -630,8 +630,6 @@
 		set_tls(regs->ARM_r0);
 		return 0;
 
-<<<<<<< HEAD
-=======
 	case NR(get_tls):
 		return thread->tp_value[0];
 
@@ -687,7 +685,6 @@
 	}
 #endif
 
->>>>>>> 8f5f76a3
 	default:
 		/* Calls 9f00xx..9f07ff are defined to return -ENOSYS
 		   if not implemented, rather than raising SIGILL.  This
